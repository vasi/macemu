--- conflicted
+++ resolved
@@ -103,9 +103,6 @@
 const char KEYCODE_FILE_NAME2[] = DATADIR "/BasiliskII_keycodes";
 #endif
 
-// Mac Screen Width and Height
-uint32 MacScreenWidth;
-uint32 MacScreenHeight;
 
 // Global variables
 static uint32 frame_skip;							// Prefs items
@@ -190,6 +187,7 @@
 static void VideoRefreshInit(void);
 static void (*video_refresh)(void);
 
+
 // Prototypes
 static int redraw_func(void *arg);
 static int present_sdl_video();
@@ -198,6 +196,7 @@
 
 // From sys_unix.cpp
 extern void SysMountFirstFloppy(void);
+
 
 /*
  *  SDL surface locking glue
@@ -229,7 +228,8 @@
  *  Framebuffer allocation routines
  */
 
-static void *vm_acquire_framebuffer(uint32 size){
+static void *vm_acquire_framebuffer(uint32 size)
+{
 #ifdef HAVE_MACH_VM
 	return vm_acquire_reserved(size);
 #else
@@ -249,7 +249,8 @@
 #endif
 }
 
-static inline void vm_release_framebuffer(void *fb, uint32 size){
+static inline void vm_release_framebuffer(void *fb, uint32 size)
+{
 #ifndef HAVE_MACH_VM
 	vm_release(fb, size);
 #endif
@@ -531,11 +532,7 @@
 		MacFrameLayout = layout;
 	else
 		MacFrameLayout = FLAYOUT_DIRECT;
-
-	if (TwentyFourBitAddressing)
-		monitor.set_mac_frame_base(MacFrameBaseMac24Bit);
-	else
-		monitor.set_mac_frame_base(MacFrameBaseMac);
+	monitor.set_mac_frame_base(MacFrameBaseMac);
 
 	// Set variables used by UAE memory banking
 	const VIDEO_MODE &mode = monitor.get_current_mode();
@@ -707,19 +704,21 @@
 	delete_sdl_video_window();
 }
 
-static int get_mag_rate(){
+static int get_mag_rate()
+{
 	int m = PrefsFindInt32("mag_rate");
 	return m < 1 ? 1 : m > 4 ? 4 : m;
 }
 
-static SDL_Surface * init_sdl_video(int width, int height, int bpp, Uint32 flags){
+static SDL_Surface * init_sdl_video(int width, int height, int bpp, Uint32 flags)
+{
     if (guest_surface) {
         delete_sdl_video_surfaces();
     }
     
 	int window_width = width;
 	int window_height = height;
-	Uint32 window_flags = SDL_WINDOW_ALLOW_HIGHDPI | SDL_WINDOW_RESIZABLE;
+	Uint32 window_flags = SDL_WINDOW_ALLOW_HIGHDPI;
 	const int window_flags_to_monitor = SDL_WINDOW_FULLSCREEN;
 	
 	if (flags & SDL_WINDOW_FULLSCREEN) {
@@ -786,10 +785,10 @@
 			SDL_SetHint(SDL_HINT_RENDER_DRIVER, render_driver);
 		}
 		else {
-#ifdef __MACOSX__
+#ifdef WIN32
+			SDL_SetHint(SDL_HINT_RENDER_DRIVER, "software");
+#elif defined(__MACOSX__) && SDL_VERSION_ATLEAST(2,0,14)
 			SDL_SetHint(SDL_HINT_RENDER_DRIVER, window_flags & SDL_WINDOW_METAL ? "metal" : "opengl");
-#elif defined(WIN32)
-			SDL_SetHint(SDL_HINT_RENDER_DRIVER, "software");
 #else
 			SDL_SetHint(SDL_HINT_RENDER_DRIVER, "");
 #endif
@@ -877,14 +876,11 @@
 
 	SDL_RenderSetIntegerScale(sdl_renderer, PrefsFindBool("scale_integer") ? SDL_TRUE : SDL_FALSE);
 
-	// set Mac screen global variabls
-	MacScreenWidth = width;
-	MacScreenHeight = height;
-	D(bug("Set Mac Screen Width: %d, Mac Screen Height: %d\n", MacScreenWidth, MacScreenHeight));
-	return guest_surface;
-}
-
-static int present_sdl_video(){
+    return guest_surface;
+}
+
+static int present_sdl_video()
+{
 	if (SDL_RectEmpty(&sdl_update_video_rect)) return 0;
 	
 	if (!sdl_renderer || !sdl_texture || !guest_surface) {
@@ -956,7 +952,8 @@
     return 0;
 }
 
-void update_sdl_video(SDL_Surface *s, int numrects, SDL_Rect *rects){
+void update_sdl_video(SDL_Surface *s, int numrects, SDL_Rect *rects)
+{
     // TODO: make sure SDL_Renderer resources get displayed, if and when
     // MacsBug is running (and VideoInterrupt() might not get called)
     
@@ -967,7 +964,8 @@
     SDL_UnlockMutex(sdl_update_video_mutex);
 }
 
-void update_sdl_video(SDL_Surface *s, Sint32 x, Sint32 y, Sint32 w, Sint32 h){
+void update_sdl_video(SDL_Surface *s, Sint32 x, Sint32 y, Sint32 w, Sint32 h)
+{
     SDL_Rect temp = {x, y, w, h};
     update_sdl_video(s, 1, &temp);
 }
@@ -1000,7 +998,8 @@
 }
 #endif
 
-void driver_base::set_video_mode(int flags){
+void driver_base::set_video_mode(int flags)
+{
 	int depth = sdl_depth_of_video_depth(VIDEO_MODE_DEPTH);
 	if ((s = init_sdl_video(VIDEO_MODE_X, VIDEO_MODE_Y, depth, flags)) == NULL)
 		return;
@@ -1009,24 +1008,9 @@
 #endif
 }
 
-void driver_base::init(){
+void driver_base::init()
+{
 	set_video_mode(display_type == DISPLAY_SCREEN ? SDL_WINDOW_FULLSCREEN : 0);
-
-#ifndef SHEEPSHAVER
-	// manually set palette for 24bit ROM
-	// 24 bit ROM Macintosh is BW screen. It doesn't setup palette by the ROM.
-	if (TwentyFourBitAddressing && !sdl_palette) {
-		const int nColor = 256;
-		sdl_palette = SDL_AllocPalette(nColor);
-		SDL_Color *p = sdl_palette->colors;
-		for (int i = 0; i < nColor; i++) {
-			p->r = p->g = p->b = i;
-			p++;
-		}
-		update_palette();
-	}
-#endif
-
 	int aligned_height = (VIDEO_MODE_Y + 15) & ~15;
 
 #ifdef ENABLE_VOSF
@@ -1035,10 +1019,6 @@
 	the_buffer_size = page_extend((aligned_height + 2) * s->pitch);
 	the_buffer = (uint8 *)vm_acquire_framebuffer(the_buffer_size);
 	the_buffer_copy = (uint8 *)malloc(the_buffer_size);
-	if (VM_MAP_FAILED == the_buffer) {
-		perror("Failed to allocate frame buffer for guest OS.");
-		abort();
-	}
 	D(bug("the_buffer = %p, the_buffer_copy = %p, the_host_buffer = %p\n", the_buffer, the_buffer_copy, the_host_buffer));
 
 	// Check whether we can initialize the VOSF subsystem and it's profitable
@@ -1051,7 +1031,7 @@
 		printf("VOSF acceleration is not profitable on this platform, disabling it\n");
 		use_vosf = false;
 	}
-	if (!use_vosf) {
+    if (!use_vosf) {
 		free(the_buffer_copy);
 		vm_release(the_buffer, the_buffer_size);
 		the_host_buffer = NULL;
@@ -1062,10 +1042,6 @@
 		the_buffer_size = (aligned_height + 2) * s->pitch;
 		the_buffer_copy = (uint8 *)calloc(1, the_buffer_size);
 		the_buffer = (uint8 *)vm_acquire_framebuffer(the_buffer_size);
-		if (VM_MAP_FAILED == the_buffer) {
-			perror("Failed to allocate frame buffer for guest OS.");
-			abort();
-		}
 		D(bug("the_buffer = %p, the_buffer_copy = %p\n", the_buffer, the_buffer_copy));
 	}
 
@@ -1128,7 +1104,8 @@
 	init_ok = true;
 }
 
-driver_base::~driver_base(){
+driver_base::~driver_base()
+{
 	ungrab_mouse();
 	restore_mouse_accel();
 
@@ -1371,10 +1348,12 @@
 }
 
 #ifdef SHEEPSHAVER
-bool VideoInit(void){
+bool VideoInit(void)
+{
 	const bool classic = false;
 #else
-bool VideoInit(bool classic){
+bool VideoInit(bool classic)
+{
 #endif
 	classic_mode = classic;
 
@@ -1412,7 +1391,7 @@
 	int default_width, default_height;
 	if (classic) {
 		default_width = 512;
-		default_height = 342;
+		default_height = 384;
 	}
 	else {
 		default_width = 640;
@@ -1434,10 +1413,6 @@
 	else if (default_height > sdl_display_height())
 		default_height = sdl_display_height();
 
-	// for classic Mac, make sure the display width is divisible by 8
-	if (classic) {
-		default_width = (default_width / 8) * 8;
-	}
 	// Mac screen depth follows X depth
 	screen_depth = 32;
 	SDL_DisplayMode desktop_mode;
@@ -1497,7 +1472,7 @@
 	// Construct list of supported modes
 	if (display_type == DISPLAY_WINDOW) {
 		if (classic)
-			add_mode(display_type, default_width, default_height, 0x80, default_width/8, VIDEO_DEPTH_1BIT);
+			add_mode(display_type, 512, 342, 0x80, 64, VIDEO_DEPTH_1BIT);
 		else {
 			for (int i = 0; video_modes[i].w != 0; i++) {
 				const int w = video_modes[i].w;
@@ -1589,7 +1564,8 @@
  */
 
 // Close display
-void SDL_monitor_desc::video_close(void){
+void SDL_monitor_desc::video_close(void)
+{
 	D(bug("video_close()\n"));
 
 #ifdef WIN32
@@ -1632,11 +1608,13 @@
 		SDL_DestroyMutex(sdl_events_lock);
 }
 
+
 /*
  *  Close down full-screen mode (if bringing up error alerts is unsafe while in full-screen mode)
  */
 
-void VideoQuitFullScreen(void){
+void VideoQuitFullScreen(void)
+{
 	D(bug("VideoQuitFullScreen()\n"));
 	quit_full_screen = true;
 }
@@ -1661,7 +1639,8 @@
 	}
 }
 
-static void do_toggle_fullscreen(void){
+static void do_toggle_fullscreen(void)
+{
 #ifndef USE_CPU_EMUL_SERVICES
 	// pause redraw thread
 	thread_stop_ack = false;
@@ -1783,12 +1762,14 @@
 }
 #endif
 
+
 /*
  *  Set palette
  */
 
 #ifdef SHEEPSHAVER
-void video_set_palette(void){
+void video_set_palette(void)
+{
 	monitor_desc * monitor = VideoMonitors[0];
 	int n_colors = palette_size(monitor->get_current_mode().viAppleMode);
 	uint8 pal[256 * 3];
@@ -1800,7 +1781,8 @@
 	monitor->set_palette(pal, n_colors);
 }
 	
-void video_set_gamma(int n_colors){
+void video_set_gamma(int n_colors)
+{
 	monitor_desc * monitor = VideoMonitors[0];
 	uint8 gamma[256 * 3];
 	for (int c = 0; c < n_colors; c++) {
@@ -1812,7 +1794,9 @@
 }
 #endif
 	
-void SDL_monitor_desc::set_palette(uint8 *pal, int num_in){
+void SDL_monitor_desc::set_palette(uint8 *pal, int num_in)
+{
+	
 	const VIDEO_MODE &mode = get_current_mode();
 	
 	LOCK_PALETTE;
@@ -1858,7 +1842,8 @@
 	UNLOCK_PALETTE;
 }
 	
-void SDL_monitor_desc::set_gamma(uint8 *gamma, int num_in){
+void SDL_monitor_desc::set_gamma(uint8 *gamma, int num_in)
+{
 	// handle the gamma ramp
 		
 	if (gamma[0] == 127 && gamma[num_in*3-1] == 127) // solid grey
@@ -1898,20 +1883,23 @@
 
 }
 
+
+
 /*
  *  Switch video mode
  */
 
 #ifdef SHEEPSHAVER
-int16 video_mode_change(VidLocals *csSave, uint32 ParamPtr){
+int16 video_mode_change(VidLocals *csSave, uint32 ParamPtr)
+{
 	/* return if no mode change */
 	if ((csSave->saveData == ReadMacInt32(ParamPtr + csData)) &&
-		(csSave->saveMode == ReadMacInt16(ParamPtr + csMode))) return noErr;
+	    (csSave->saveMode == ReadMacInt16(ParamPtr + csMode))) return noErr;
 
 	/* first find video mode in table */
 	for (int i=0; VModes[i].viType != DIS_INVALID; i++) {
 		if ((ReadMacInt16(ParamPtr + csMode) == VModes[i].viAppleMode) &&
-			(ReadMacInt32(ParamPtr + csData) == VModes[i].viAppleID)) {
+		    (ReadMacInt32(ParamPtr + csData) == VModes[i].viAppleID)) {
 			csSave->saveMode = ReadMacInt16(ParamPtr + csMode);
 			csSave->saveData = ReadMacInt32(ParamPtr + csData);
 			csSave->savePage = ReadMacInt16(ParamPtr + csPage);
@@ -1942,9 +1930,10 @@
 #endif
 
 static bool is_cursor_in_mac_screen() {
-	int windowX, windowY;
-	int cursorX, cursorY;
-	int deltaX, deltaY;
+
+		int windowX, windowY;
+		int cursorX, cursorY;
+		int deltaX, deltaY;
 	bool out;
 	
 	// TODO figure out a check for full screen mode
@@ -1972,7 +1961,8 @@
 	return false;
 }
 
-void SDL_monitor_desc::switch_to_current_mode(void){
+void SDL_monitor_desc::switch_to_current_mode(void)
+{
 	// Close and reopen display
 	LOCK_EVENTS;
 	video_close();
@@ -1985,22 +1975,26 @@
 	}
 }
 
+
 /*
  *  Can we set the MacOS cursor image into the window?
  */
 
 #ifdef SHEEPSHAVER
-bool video_can_change_cursor(void){
+bool video_can_change_cursor(void)
+{
 	return PrefsFindBool("hardcursor") && (display_type == DISPLAY_WINDOW || PrefsFindBool("scale_integer"));
 }
 #endif
+
 
 /*
  *  Set cursor image for window
  */
 
 #ifdef SHEEPSHAVER
-void video_set_cursor(void){
+void video_set_cursor(void)
+{
 	// Set new cursor image if it was changed
 	if (sdl_cursor) {
 		SDL_FreeCursor(sdl_cursor);
@@ -2037,11 +2031,13 @@
 }
 #endif
 
+
 /*
  *  Keyboard-related utilify functions
  */
 
-static bool is_hotkey_down(SDL_Keysym const & ks){
+static bool is_hotkey_down(SDL_Keysym const & ks)
+{
 	int hotkey = PrefsFindInt32("hotkey");
 	if (!hotkey) hotkey = 1;
 	return (ctrl_down || (ks.mod & KMOD_CTRL) || !(hotkey & 1)) &&
@@ -2049,11 +2045,7 @@
 			(cmd_down || (ks.mod & KMOD_GUI) || !(hotkey & 4));
 }
 
-<<<<<<< HEAD
 static int modify_opt_cmd(int code) {
-=======
-static bool swap_opt_cmd(){
->>>>>>> 69bf439f
 	static bool f, c;
 	if (!f) {
 		f = true;
@@ -2073,7 +2065,8 @@
  *  and CODE_HOTKEY if the key was recognized as a hotkey
  */
 
-static int kc_decode(SDL_Keysym const & ks, bool key_down){
+static int kc_decode(SDL_Keysym const & ks, bool key_down)
+{
 	switch (ks.sym) {
 	case SDLK_a: return 0x00;
 	case SDLK_b: return 0x0b;
@@ -2232,7 +2225,8 @@
 // This function is called by SDL, whenever it generates an SDL_Event.  It has
 // the ability to process events, and optionally, to prevent them from being
 // added to SDL's event queue (and retrieve-able via SDL_PeepEvents(), etc.)
-static int SDLCALL on_sdl_event_generated(void *userdata, SDL_Event * event){
+static int SDLCALL on_sdl_event_generated(void *userdata, SDL_Event * event)
+{
 	switch (event->type) {
 		case SDL_KEYUP: {
 			SDL_Keysym const & ks = event->key.keysym;
@@ -2282,7 +2276,8 @@
 }
 
 
-static void handle_events(void){
+static void handle_events(void)
+{
 	SDL_Event events[10];
 	const int n_max_events = sizeof(events) / sizeof(events[0]);
 	int n_events;
@@ -2409,6 +2404,7 @@
 					case SDL_WINDOWEVENT_RESTORED:
 						force_complete_window_refresh();
 						break;
+					
 				}
 				break;
 			}
@@ -2424,12 +2420,14 @@
 	}
 }
 
+
 /*
  *  Window display update
  */
 
 // Static display update (fixed frame rate, but incremental)
-static void update_display_static(driver_base *drv){
+static void update_display_static(driver_base *drv)
+{
 	// Incremental update code
 	int wide = 0, high = 0;
 	uint32 x1, x2, y1, y2;
@@ -2834,12 +2832,14 @@
 }
 #endif
 
+
 /*
  *  Record dirty area from NQD
  */
 
 #ifdef SHEEPSHAVER
-void video_set_dirty_area(int x, int y, int w, int h){
+void video_set_dirty_area(int x, int y, int w, int h)
+{
 #ifdef ENABLE_VOSF
 	const VIDEO_MODE &mode = drv->mode;
 	const unsigned screen_width = VIDEO_MODE_X;
@@ -2856,4 +2856,4 @@
 }
 #endif
 
-#endif // ends: SDL version check+#endif	// ends: SDL version check