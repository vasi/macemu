/*
 *  user_strings.cpp - Common localizable strings
 *
 *  Basilisk II (C) 1997-2008 Christian Bauer
 *
 *  This program is free software; you can redistribute it and/or modify
 *  it under the terms of the GNU General Public License as published by
 *  the Free Software Foundation; either version 2 of the License, or
 *  (at your option) any later version.
 *
 *  This program is distributed in the hope that it will be useful,
 *  but WITHOUT ANY WARRANTY; without even the implied warranty of
 *  MERCHANTABILITY or FITNESS FOR A PARTICULAR PURPOSE.  See the
 *  GNU General Public License for more details.
 *
 *  You should have received a copy of the GNU General Public License
 *  along with this program; if not, write to the Free Software
 *  Foundation, Inc., 59 Temple Place, Suite 330, Boston, MA  02111-1307  USA
 */

/*
 *  NOTES:
 *
 *  This should only be used for user-interface related messages that must be
 *  translated or transcibed for localized versions of Basilisk.
 *  It should NOT be used for:
 *   - file names
 *   - names of threads, areas, ports, semaphores, drivers, views and other "invisible" names
 *   - debugging messages
 *   - error messages that only go to the shell ("FATAL"/"WARNING", those are really debugging messages)
 */

#include "sysdeps.h"
#include "user_strings.h"

#ifdef __BEOS__
#define ELLIPSIS "\xE2\x80\xA6"
#else
#define ELLIPSIS "..."
#endif


// Common string definitions
user_string_def common_strings[] = {
	{STR_ABOUT_TEXT1, "Basilisk II V%d.%d"},
	{STR_ABOUT_TEXT2, "by Christian Bauer et al."},
	{STR_READING_ROM_FILE, "Reading ROM file...\n"},
	{STR_SHELL_ERROR_PREFIX, "ERROR: %s\n"},
	{STR_GUI_ERROR_PREFIX, "Basilisk II error:\n%s"},
	{STR_ERROR_ALERT_TITLE, "Basilisk II Error"},
	{STR_SHELL_WARNING_PREFIX, "WARNING: %s\n"},
	{STR_GUI_WARNING_PREFIX, "Basilisk II warning:\n%s"},
	{STR_WARNING_ALERT_TITLE, "Basilisk II Warning"},
	{STR_NOTICE_ALERT_TITLE, "Basilisk II Notice"},
	{STR_ABOUT_TITLE, "About Basilisk II"},
	{STR_OK_BUTTON, "OK"},
	{STR_START_BUTTON, "Start"},
	{STR_QUIT_BUTTON, "Quit"},
	{STR_CANCEL_BUTTON, "Cancel"},

	{STR_NO_MEM_ERR, "Not enough free memory."},
	{STR_NOT_ENOUGH_MEMORY_ERR, "Your computer does not have enough memory to run Basilisk II."},
	{STR_NO_RAM_AREA_ERR, "Not enough memory to create RAM area."},
	{STR_NO_ROM_AREA_ERR, "Not enough memory to create ROM area."},
	{STR_NO_ROM_FILE_ERR, "Cannot open ROM file."},
	{STR_ROM_FILE_READ_ERR, "Cannot read ROM file."},
	{STR_ROM_SIZE_ERR, "Invalid ROM file size. Basilisk II requires a 512K or 1MB MacII ROM."},
	{STR_UNSUPPORTED_ROM_TYPE_ERR, "Unsupported ROM type."},
	{STR_OPEN_WINDOW_ERR, "Cannot open Mac window."},
	{STR_OPEN_SCREEN_ERR, "Cannot open Mac screen."},
	{STR_SCSI_BUFFER_ERR, "Cannot allocate SCSI buffer (requested %d bytes). Giving up."},
	{STR_SCSI_SG_FULL_ERR, "SCSI scatter/gather table full. Giving up."},

	{STR_SMALL_RAM_WARN, "Selected less than 1MB Mac RAM, using 1MB."},
	{STR_CREATE_VOLUME_WARN, "Cannot create hardfile (%s)."},
	{STR_VOLUME_IS_MOUNTED_WARN, "The volume '%s' is mounted. Basilisk II will try to unmount it."},
	{STR_CANNOT_UNMOUNT_WARN, "The volume '%s' could not be unmounted. Basilisk II will not use it."},

	{STR_PREFS_TITLE, "Basilisk II Settings"},
	{STR_PREFS_MENU, "Settings"},
	{STR_PREFS_ITEM_ABOUT, "About Basilisk II" ELLIPSIS},
	{STR_PREFS_ITEM_START, "Start Basilisk II"},
	{STR_PREFS_ITEM_ZAP_PRAM, "Zap PRAM File"},
	{STR_PREFS_ITEM_QUIT, "Quit Basilisk II"},

	{STR_NONE_LAB, "<none>"},

	{STR_VOLUMES_PANE_TITLE, "Volumes"},
	{STR_VOLUMES_CTRL, "Mac Volumes"},
	{STR_ADD_VOLUME_BUTTON, "Add" ELLIPSIS},
	{STR_CREATE_VOLUME_BUTTON, "Create" ELLIPSIS},
	{STR_EDIT_VOLUME_BUTTON, "Edit" ELLIPSIS},
	{STR_REMOVE_VOLUME_BUTTON, "Remove"},
	{STR_ADD_VOLUME_PANEL_BUTTON, "Add"},
	{STR_CREATE_VOLUME_PANEL_BUTTON, "Create"},
	{STR_CDROM_DRIVE_CTRL, "CD-ROM Drive"},
	{STR_BOOTDRIVER_CTRL, "Boot From"},
	{STR_BOOT_ANY_LAB, "Any"},
	{STR_BOOT_CDROM_LAB, "CD-ROM"},
	{STR_NOCDROM_CTRL, "Disable CD-ROM Driver"},
	{STR_EXTFS_CTRL, "Host Root"},
	{STR_DEVICE_CTRL, "Device"},
	{STR_UNIT_CTRL, "Unit"},
	{STR_ADD_VOLUME_TITLE, "Add Volume"},
	{STR_CREATE_VOLUME_TITLE, "Create Hardfile"},
	{STR_EDIT_VOLUME_TITLE, "Edit Volume"},
	{STR_HARDFILE_SIZE_CTRL, "Size (MB)"},
	{STR_VOL_READONLY_CTRL, "Read-Only"},
	{STR_VOL_TYPE_CTRL, "Type"},
	{STR_VOL_FILE_LAB, "File"},
	{STR_VOL_DEVICE_LAB, "Device"},
	{STR_VOL_OPENFLAGS_CTRL, "Open Flags"},
	{STR_VOL_STARTBLOCK_CTRL, "Start Block"},
	{STR_VOL_SIZE_CTRL, "Size (Blocks)"},
	{STR_VOL_BLOCKSIZE_CTRL, "Block Size"},
	{STR_VOL_FILE_CTRL, "File"},

	{STR_SCSI_PANE_TITLE, "SCSI"},
	{STR_SCSI_ID_0, "ID 0"},
	{STR_SCSI_ID_1, "ID 1"},
	{STR_SCSI_ID_2, "ID 2"},
	{STR_SCSI_ID_3, "ID 3"},
	{STR_SCSI_ID_4, "ID 4"},
	{STR_SCSI_ID_5, "ID 5"},
	{STR_SCSI_ID_6, "ID 6"},

	{STR_GRAPHICS_SOUND_PANE_TITLE, "Graphics/Sound"},
	{STR_GRAPHICS_CTRL, "Graphics"},
	{STR_VIDEO_TYPE_CTRL, "Video Type"},
	{STR_WINDOW_LAB, "Window"},
	{STR_FULLSCREEN_LAB, "Fullscreen"},
	{STR_PIP_LAB, "PIP"},
	{STR_FRAMESKIP_CTRL, "Window Refresh Rate"},
	{STR_REF_5HZ_LAB, "5 Hz"},
	{STR_REF_7_5HZ_LAB, "7.5 Hz"},
	{STR_REF_10HZ_LAB, "10 Hz"},
	{STR_REF_15HZ_LAB, "15 Hz"},
	{STR_REF_30HZ_LAB, "30 Hz"},
	{STR_REF_60HZ_LAB, "60 Hz"},
	{STR_REF_DYNAMIC_LAB, "Dynamic"},
	{STR_DISPLAY_X_CTRL, "Width"},
	{STR_DISPLAY_Y_CTRL, "Height"},
	{STR_SIZE_384_LAB, "384"},
	{STR_SIZE_480_LAB, "480"},
	{STR_SIZE_512_LAB, "512"},
	{STR_SIZE_600_LAB, "600"},
	{STR_SIZE_640_LAB, "640"},
	{STR_SIZE_768_LAB, "768"},
	{STR_SIZE_800_LAB, "800"},
	{STR_SIZE_1024_LAB, "1024"},
	{STR_SIZE_MAX_LAB, "Maximum"},
	{STR_COLOR_DEPTH_CTRL, "Color Depth"},
	{STR_1_BIT_LAB, "B/W (1 Bit)"},
	{STR_2_BIT_LAB, "4 (2 Bit)"},
	{STR_4_BIT_LAB, "16 (4 Bit)"},
	{STR_8_BIT_LAB, "256 (8 Bit)"},
	{STR_15_BIT_LAB, "Thousands (15 Bit)"},
	{STR_24_BIT_LAB, "Millions (24 Bit)"},
	{STR_SCREEN_MODE_CTRL, "Screen Mode"},
	{STR_8_BIT_640x480_LAB, "640x480, 8 Bit"},
	{STR_8_BIT_800x600_LAB, "800x600, 8 Bit"},
	{STR_8_BIT_1024x768_LAB, "1024x768, 8 Bit"},
    {STR_8_BIT_1152x900_LAB, "1152x900, 8 Bit"},
	{STR_8_BIT_1280x1024_LAB, "1280x1024, 8 Bit"},
	{STR_8_BIT_1600x1200_LAB, "1600x1200, 8 Bit"},
	{STR_15_BIT_640x480_LAB, "640x480, 15 Bit"},
	{STR_15_BIT_800x600_LAB, "800x600, 15 Bit"},
	{STR_15_BIT_1024x768_LAB, "1024x768, 15 Bit"},
    {STR_15_BIT_1152x900_LAB, "1152x900, 15 Bit"},
	{STR_15_BIT_1280x1024_LAB, "1280x1024, 15 Bit"},
	{STR_15_BIT_1600x1200_LAB, "1600x1200, 15 Bit"},
	{STR_24_BIT_640x480_LAB, "640x480, 24 Bit"},
	{STR_24_BIT_800x600_LAB, "800x600, 24 Bit"},
	{STR_24_BIT_1024x768_LAB, "1024x768, 24 Bit"},
    {STR_24_BIT_1152x900_LAB, "1152x900, 24 Bit"},
	{STR_24_BIT_1280x1024_LAB, "1280x1024, 24 Bit"},
	{STR_24_BIT_1600x1200_LAB, "1600x1200, 24 Bit"},
	{STR_SOUND_CTRL, "Sound"},
	{STR_NOSOUND_CTRL, "Disable Sound Output"},

	{STR_SERIAL_NETWORK_PANE_TITLE, "Serial/Network"},
	{STR_SERIALA_CTRL, "Modem Port"},
	{STR_SERIALB_CTRL, "Printer Port"},
	{STR_ISPAR_CTRL, "Parallel Device"},
	{STR_ETHER_ENABLE_CTRL, "Enable Ethernet"},
	{STR_ETHERNET_IF_CTRL, "Ethernet Interface"},
	{STR_UDPTUNNEL_CTRL, "Tunnel MacOS Networking over UDP"},
	{STR_UDPPORT_CTRL, "UDP Port Number"},

	{STR_MEMORY_MISC_PANE_TITLE, "Memory/Misc"},
	{STR_RAMSIZE_CTRL, "MacOS RAM Size (MB)"},
	{STR_RAMSIZE_2MB_LAB, "2"},
	{STR_RAMSIZE_4MB_LAB, "4"},
	{STR_RAMSIZE_8MB_LAB, "8"},
	{STR_RAMSIZE_16MB_LAB, "16"},
	{STR_RAMSIZE_32MB_LAB, "32"},
	{STR_RAMSIZE_64MB_LAB, "64"},
	{STR_RAMSIZE_128MB_LAB, "128"},
	{STR_RAMSIZE_256MB_LAB, "256"},
	{STR_RAMSIZE_512MB_LAB, "512"},
	{STR_RAMSIZE_1024MB_LAB, "1024"},
	{STR_RAMSIZE_SLIDER, "MacOS RAM Size:"},
	{STR_RAMSIZE_FMT, "%ld MB"},
	{STR_MODELID_CTRL, "Mac Model ID"},
	{STR_MODELID_5_LAB, "Mac IIci (MacOS 7.x)"},
	{STR_MODELID_7_LAB, "Mac IIfx (MacOS 7.x)"},
	{STR_MODELID_12_LAB, "Mac IIsi (MacOS 7.x"},
	{STR_MODELID_13_LAB, "Mac LC (MacOS 7.x"},
	{STR_MODELID_14_LAB, "Quadra 900 (MacOS 8.x)"},
	{STR_MODELID_15_LAB, "PowerBook 170 (MacOS 7.x)"},
	{STR_MODELID_16_LAB, "Quadra 700 (MacOS 8.x)"},
	{STR_MODELID_19_LAB, "PowerBook 140 (MacOS 7.x)"},
	{STR_MODELID_20_LAB, "Quadra 950 (MacOS 8.x)"},
	{STR_MODELID_21_LAB, "Mac LC III-Performa 450 (MacOS 7.x)"},
	{STR_MODELID_24_LAB, "Centris 650 (MacOS 8.x)"},
	{STR_MODELID_29_LAB, "Quadra 800 (MacOS 8.x)"},
	{STR_MODELID_30_LAB, "Quadra 650 (MacOS 8.x)"},
	{STR_MODELID_31_LAB, "Mac LC II (MacOS 7.x)"},
	{STR_MODELID_38_LAB, "Mac IIvi (MacOS 7.x)"},
	{STR_MODELID_39_LAB, "Performa 600 (MacOS 7.x)"},
	{STR_MODELID_42_LAB, "Mac IIvx (MacOS 7.x)"},
	{STR_MODELID_43_LAB, "Color Classic (MacOS 7.x)"},
	{STR_MODELID_46_LAB, "Centris 610 (MacOS 8.x)"},
	{STR_MODELID_47_LAB, "Quadra 610 (MacOS 8.x)"},
	{STR_MODELID_50_LAB, "Mac LC 520 (MacOS 7.x)"},
	{STR_MODELID_54_LAB, "Centris-Quadra 660AV (MacOS 8.x)"},
	{STR_MODELID_56_LAB, "Performa 46x (MacOS 7.x)"},
	{STR_MODELID_72_LAB, "Quadra 840AV (MacOS 8.x)"},
	{STR_MODELID_74_LAB, "Mac LC-Performa 550 (MacOS 7.x)"},
	{STR_MODELID_82_LAB, "Mac TV (MacOS 7.x)"},
	{STR_MODELID_83_LAB, "Mac LC 475-Performa 47x (MacOS 8.x)"},
	{STR_MODELID_86_LAB, "Mac LC 575-Performa 57x (MacOS 8.x)"},
	{STR_MODELID_87_LAB, "Quadra 605 (MacOS 8.x)"},
	{STR_MODELID_92_LAB, "Mac LC-Performa-Quadra 630 (MacOS 8.x)"},
	{STR_MODELID_93_LAB, "Mac LC 580 (MacOS 8.x)"},
	{STR_CPU_CTRL, "CPU Type"},
	{STR_CPU_68020_LAB, "68020"},
	{STR_CPU_68020_FPU_LAB, "68020 with FPU"},
	{STR_CPU_68030_LAB, "68030"},
	{STR_CPU_68030_FPU_LAB, "68030 with FPU"},
	{STR_CPU_68040_LAB, "68040"},
	{STR_ROM_FILE_CTRL, "ROM File"},
	{STR_IDLEWAIT_CTRL, "Don't Use CPU When Idle"},
	{STR_JIT_PANE_TITLE, "JIT Compiler"},
	{STR_JIT_CTRL, "Enable JIT Compiler"},
	{STR_JIT_FPU_CTRL, "Compile FPU Instructions"},
	{STR_JIT_CACHE_SIZE_CTRL, "Translation Cache Size (KB)"},
	{STR_JIT_CACHE_SIZE_2MB_LAB, "2048"},
	{STR_JIT_CACHE_SIZE_4MB_LAB, "4096"},
	{STR_JIT_CACHE_SIZE_8MB_LAB, "8192"},
	{STR_JIT_CACHE_SIZE_16MB_LAB, "16384"},
	{STR_JIT_LAZY_CINV_CTRL, "Enable lazy invalidation of translation cache"},
	{STR_JIT_FOLLOW_CONST_JUMPS, "Translate through constant jumps (inline blocks)"},

	{STR_WINDOW_TITLE, "Basilisk II"},
	{STR_WINDOW_TITLE_FROZEN, "Basilisk II *** FROZEN ***"},
	{STR_WINDOW_TITLE_GRABBED, "Basilisk II (mouse grabbed, press Ctrl-F5 to release)"},
	{STR_WINDOW_TITLE_GRABBED0, "Basilisk II (mouse grabbed, press "},
	{STR_WINDOW_TITLE_GRABBED1, "Ctrl-"},
<<<<<<< HEAD
#ifdef __APPLE__
=======
#ifdef __MACOSX__
>>>>>>> d684527b
	{STR_WINDOW_TITLE_GRABBED2, "Opt-"},
	{STR_WINDOW_TITLE_GRABBED3, "Cmd-"},
#else
	{STR_WINDOW_TITLE_GRABBED2, "Alt-"},
	{STR_WINDOW_TITLE_GRABBED3, "Win-"},
#endif
	{STR_WINDOW_TITLE_GRABBED4, "F5 to release)"},
	{STR_WINDOW_MENU, "Basilisk II"},
	{STR_WINDOW_ITEM_ABOUT, "About Basilisk II" ELLIPSIS},
	{STR_WINDOW_ITEM_REFRESH, "Refresh Rate"},
	{STR_WINDOW_ITEM_MOUNT, "Mount"},
	{STR_SUSPEND_WINDOW_TITLE, "Basilisk II suspended. Press space to reactivate."},

    {STR_SOUND_IN_NAME, "\010Built-In"},
    
	{STR_EXTFS_NAME, "Host Directory Tree"},
	{STR_EXTFS_VOLUME_NAME, "Host"},

	{-1, NULL}	// End marker
};<|MERGE_RESOLUTION|>--- conflicted
+++ resolved
@@ -257,11 +257,7 @@
 	{STR_WINDOW_TITLE_GRABBED, "Basilisk II (mouse grabbed, press Ctrl-F5 to release)"},
 	{STR_WINDOW_TITLE_GRABBED0, "Basilisk II (mouse grabbed, press "},
 	{STR_WINDOW_TITLE_GRABBED1, "Ctrl-"},
-<<<<<<< HEAD
 #ifdef __APPLE__
-=======
-#ifdef __MACOSX__
->>>>>>> d684527b
 	{STR_WINDOW_TITLE_GRABBED2, "Opt-"},
 	{STR_WINDOW_TITLE_GRABBED3, "Cmd-"},
 #else
