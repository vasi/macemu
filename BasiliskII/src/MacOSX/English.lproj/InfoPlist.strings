/* Localized versions of Info.plist keys */

<<<<<<< HEAD
NSHumanReadableCopyright = "Copyright © 1997-2017 Christian Bauer et al. Freely distributable under the terms of the GNU GPL.";
=======
NSHumanReadableCopyright = "Copyright © 1997-2020 Christian Bauer et al. Freely distributable under the terms of the GNU GPL.";
>>>>>>> d684527b
<|MERGE_RESOLUTION|>--- conflicted
+++ resolved
@@ -1,7 +1,3 @@
 /* Localized versions of Info.plist keys */
 
-<<<<<<< HEAD
-NSHumanReadableCopyright = "Copyright © 1997-2017 Christian Bauer et al. Freely distributable under the terms of the GNU GPL.";
-=======
-NSHumanReadableCopyright = "Copyright © 1997-2020 Christian Bauer et al. Freely distributable under the terms of the GNU GPL.";
->>>>>>> d684527b
+NSHumanReadableCopyright = "Copyright © 1997-2020 Christian Bauer et al. Freely distributable under the terms of the GNU GPL.";