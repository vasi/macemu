dnl Process this file with autoconf to produce a configure script.
dnl Written in 2002 by Christian Bauer et al.

AC_INIT([Basilisk II], 1.0, [Christian.Bauer@uni-mainz.de], BasiliskII)
AC_CONFIG_SRCDIR(main_unix.cpp)
AC_PREREQ(2.52)
AC_CONFIG_HEADER(config.h)

AC_USE_SYSTEM_EXTENSIONS

dnl Aliases for PACKAGE and VERSION macros.
AC_DEFINE_UNQUOTED(PACKAGE, "$PACKAGE_NAME", [Define this program name.])
AC_DEFINE_UNQUOTED(VERSION, "$PACKAGE_VERSION", [Define this program version.])

dnl Some systems do not put corefiles in the currect directory, avoid saving
dnl cores for the configure tests since some are intended to dump core.
ulimit -c 0

AC_ARG_ENABLE(standalone-gui,[  --enable-standalone-gui enable a standalone GUI prefs editor [default=no]], [WANT_STANDALONE_GUI=$enableval], [WANT_STANDALONE_GUI=no])

dnl Mac OS X GUI.
AC_ARG_ENABLE(macosx-gui,    [  --enable-macosx-gui     enable Mac OS X GUI [default=no]], [WANT_MACOSX_GUI=$enableval], [WANT_MACOSX_GUI=no])

<<<<<<< HEAD
dnl Mac OS X Sound
AC_ARG_ENABLE(macosx-sound,  [  --enable-macosx-sound   enable Mac OS X Sound [default=no]], [WANT_MACOSX_SOUND=$enableval], [WANT_MACOSX_SOUND=no])
=======
dnl Mac OS X etherslave support
AC_ARG_ENABLE(macosx-etherslave,  [  --enable-macosx-etherslave   enable Mac OS X Sound [default=no]], [WANT_MACOSX_ETHERSLAVE=$enableval], [WANT_MACOSX_ETHERSLAVE=no])
>>>>>>> e91a03f4

dnl Video options.
AC_ARG_ENABLE(xf86-dga,      [  --enable-xf86-dga       use the XFree86 DGA extension [default=yes]], [WANT_XF86_DGA=$enableval], [WANT_XF86_DGA=yes])
AC_ARG_ENABLE(xf86-vidmode,  [  --enable-xf86-vidmode   use the XFree86 VidMode extension [default=yes]], [WANT_XF86_VIDMODE=$enableval], [WANT_XF86_VIDMODE=yes])
AC_ARG_ENABLE(fbdev-dga,     [  --enable-fbdev-dga      use direct frame buffer access via /dev/fb [default=yes]], [WANT_FBDEV_DGA=$enableval], [WANT_FBDEV_DGA=yes])
AC_ARG_ENABLE(vosf,          [  --enable-vosf           enable video on SEGV signals [default=yes]], [WANT_VOSF=$enableval], [WANT_VOSF=yes])

dnl SDL options.
AC_ARG_ENABLE(sdl-static,    [  --enable-sdl-static     use SDL static libraries for linking [default=no]], [WANT_SDL_STATIC=$enableval], [WANT_SDL_STATIC=no])
AC_ARG_ENABLE(sdl-video,     [  --enable-sdl-video      use SDL for video graphics [default=no]], [WANT_SDL_VIDEO=$enableval], [WANT_SDL_VIDEO=no])
AC_ARG_ENABLE(sdl-audio,     [  --enable-sdl-audio      use SDL for audio [default=no]], [WANT_SDL_AUDIO=$enableval], [WANT_SDL_AUDIO=no])
AC_ARG_ENABLE(sdl-framework,    [  --enable-sdl-framework  use SDL framework [default=no]], [WANT_SDL_FRAMEWORK=$enableval], [WANT_SDL_FRAMEWORK=no])
AC_ARG_ENABLE(sdl-framework-prefix,    [  --enable-sdl-framework-prefix=PFX    default=/Library/Frameworks], [SDL_FRAMEWORK="$enableval"], [SDL_FRAMEWORK=/Library/Frameworks])

dnl JIT compiler options.
AC_ARG_ENABLE(jit-compiler,  [  --enable-jit-compiler   enable JIT compiler [default=no]], [WANT_JIT=$enableval], [WANT_JIT=no])
AC_ARG_ENABLE(jit-debug,     [  --enable-jit-debug      activate native code disassemblers [default=no]], [WANT_JIT_DEBUG=$enableval], [WANT_JIT_DEBUG=no])

dnl FPU emulation core.
AC_ARG_ENABLE(fpe,
[  --enable-fpe=FPE        specify which fpu emulator to use [default=auto]],
[ case "$enableval" in
    dnl default is always ieee, if architecture has this fp format
    auto)	FPE_CORE_TEST_ORDER="ieee uae";;
    ieee)	FPE_CORE_TEST_ORDER="ieee";;
    uae)	FPE_CORE_TEST_ORDER="uae";;
    x86)	FPE_CORE_TEST_ORDER="x86";;
	*)		AC_MSG_ERROR([--enable-fpe takes only one of the following values: auto, x86, ieee, uae]);;
  esac
],
[ FPE_CORE_TEST_ORDER="ieee uae"
])

dnl Addressing modes.
AC_ARG_ENABLE(addressing,
[  --enable-addressing=AM  specify the addressing mode to use [default=fastest]],
[ case "$enableval" in
    real) 	ADDRESSING_TEST_ORDER="real";;
    direct)	ADDRESSING_TEST_ORDER="direct";;
    banks)	ADDRESSING_TEST_ORDER="banks";;
    fastest)ADDRESSING_TEST_ORDER="direct banks";;
    *)		AC_MSG_ERROR([--enable-addressing takes only one of the following values: fastest, real, direct, banks]);;
  esac
],
[ ADDRESSING_TEST_ORDER="direct banks"
])

dnl External packages.
AC_ARG_WITH(esd,             [  --with-esd              support ESD for sound under Linux/FreeBSD [default=yes]], [WANT_ESD=$withval], [WANT_ESD=yes])
AC_ARG_WITH(gtk,             [  --with-gtk              use GTK user interface [default=yes]],
  [case "$withval" in
   gtk1)      WANT_GTK="gtk";;
   gtk|gtk2)  WANT_GTK="$withval";;
   yes)       WANT_GTK="gtk2 gtk";;
   *)         WANT_GTK="no";;
   esac],
  [WANT_GTK="gtk2 gtk"])
AC_ARG_WITH(mon,             [  --with-mon              use mon as debugger [default=yes]], [WANT_MON=$withval], [WANT_MON=yes])

AC_ARG_WITH(bincue,   
  AS_HELP_STRING([--with-bincue], [Allow cdrom image files in bin/cue mode]))

AC_ARG_WITH(libvhd,   
  AS_HELP_STRING([--with-libvhd], [Enable VHD disk images]))


dnl Canonical system information.
AC_CANONICAL_HOST
AC_CANONICAL_TARGET

dnl Target OS type (target is host if not cross-compiling).
case "$target_os" in
  linux*)	OS_TYPE=linux;;
  netbsd*)	OS_TYPE=netbsd;;
  freebsd*)	OS_TYPE=freebsd;;
  solaris*)	OS_TYPE=solaris;;
  darwin*)	OS_TYPE=darwin;;
  *)		OS_TYPE=`echo $target_os | sed -e 's/-/_/g' | sed -e 's/\./_/g'`;;
esac
DEFINES="$DEFINES -DOS_$OS_TYPE"

dnl Target CPU type.
HAVE_I386=no
HAVE_M68K=no
HAVE_SPARC=no
HAVE_POWERPC=no
HAVE_X86_64=no
case "$target_cpu" in
  i386* | i486* | i586* | i686* | i786* ) HAVE_I386=yes;;
  m68k* ) HAVE_M68K=yes;;
  sparc* ) HAVE_SPARC=yes;;
  powerpc* ) HAVE_POWERPC=yes;;
  x86_64* ) HAVE_X86_64=yes;;
esac

dnl Check if we should really be assuming x86_64 even if we detected HAVE_I386 above.
if [[ "x$HAVE_I386" = "xyes" ]]; then
  AC_TRY_RUN([
    int main(void) {
        #if defined(__x86_64__)
                return 0;
        #else
                return 1;
        #endif
    }
  ], [
    HAVE_I386=no
    HAVE_X86_64=yes
  ])
fi

dnl Checks for programs.
AC_PROG_CC
AC_PROG_CC_C_O
AC_PROG_CPP
AC_PROG_CXX
AC_PROG_MAKE_SET
AC_PROG_INSTALL
AC_PROG_EGREP

dnl We use mon if possible.
MONSRCS=
if [[ "x$WANT_MON" = "xyes" ]]; then
  AC_MSG_CHECKING(for mon)
  mon_srcdir=../../../mon/src
  if grep mon_init $mon_srcdir/mon.h >/dev/null 2>/dev/null; then
    AC_MSG_RESULT(yes)
    AC_DEFINE(ENABLE_MON, 1, [Define if using "mon".])
    MONSRCS="$mon_srcdir/mon.cpp $mon_srcdir/mon_6502.cpp $mon_srcdir/mon_z80.cpp $mon_srcdir/mon_cmd.cpp $mon_srcdir/mon_disass.cpp $mon_srcdir/mon_ppc.cpp $mon_srcdir/mon_lowmem.cpp $mon_srcdir/disass/floatformat.c $mon_srcdir/disass/i386-dis.c $mon_srcdir/disass/m68k-dis.c $mon_srcdir/disass/m68k-opc.c $mon_srcdir/disass/mips-dis.c $mon_srcdir/disass/mips-opc.c $mon_srcdir/disass/mips16-opc.c"
    CXXFLAGS="$CXXFLAGS -I$mon_srcdir -I$mon_srcdir/disass"
    AC_CHECK_LIB(ncurses, tgetent, ,
      [AC_CHECK_LIB(termcap, tgetent, ,
        [AC_CHECK_LIB(termlib, tgetent, ,
          [AC_CHECK_LIB(terminfo, tgetent, ,
            [AC_CHECK_LIB(Hcurses, tgetent, ,
              [AC_CHECK_LIB(curses, tgetent)])])])])])
    AC_CHECK_LIB(readline, readline)
  else
    AC_MSG_RESULT(no)
    AC_MSG_WARN([Could not find mon, ignoring --with-mon.])
    WANT_MON=no
  fi
fi

dnl Checks for libraries.
AC_CHECK_LIB(posix4, sem_init)
AC_CHECK_LIB(rt, timer_create)
AC_CHECK_LIB(rt, shm_open)
AC_CHECK_LIB(m, cos)

dnl AC_CHECK_SDLFRAMEWORK($1=NAME, $2=INCLUDES)
dnl AC_TRY_LINK uses main() but SDL needs main to take args,
dnl therefore main is undefined with #undef.
dnl Framework can be in an custom location.
AC_DEFUN([AC_CHECK_SDLFRAMEWORK], [
  AS_VAR_PUSHDEF([ac_Framework], [ac_cv_framework_$1])
  AC_CACHE_CHECK([whether compiler supports framework $1],
    ac_Framework, [
    saved_LIBS="$LIBS"
    LIBS="$LIBS -framework $1"
    if [[ "x$SDL_FRAMEWORK" != "x/Library/Frameworks" ]]; then
      if [[ "x$SDL_FRAMEWORK" != "x/System/Library/Frameworks" ]]; then
        LIBS="$saved_LIBS -F$SDL_FRAMEWORK -framework $1"
      fi
    fi
    saved_CPPFLAGS="$CPPFLAGS"
    CPPFLAGS="$CPPFLAGS -I$SDL_FRAMEWORK/SDL.framework/Headers"
    AC_TRY_LINK(
      [$2
#undef main], [],
      [AS_VAR_SET(ac_Framework, yes)], [AS_VAR_SET(ac_Framework, no);
LIBS="$saved_LIBS"; CPPFLAGS="$saved_CPPFLAGS"]
    )
  ])
  AS_IF([test AS_VAR_GET(ac_Framework) = yes],
    [AC_DEFINE(AS_TR_CPP(HAVE_FRAMEWORK_$1), 1, [Define if framework $1 is available.])]
  )
  AS_VAR_POPDEF([ac_Framework])
])

dnl Do we need SDL?
WANT_SDL=no
if [[ "x$WANT_SDL_VIDEO" = "xyes" ]]; then
  WANT_SDL=yes
  WANT_XF86_DGA=no
  WANT_XF86_VIDMODE=no
  WANT_FBDEV_DGA=no
  SDL_SUPPORT="$SDL_SUPPORT video"
fi
if [[ "x$WANT_SDL_AUDIO" = "xyes" ]]; then
  WANT_SDL=yes
  SDL_SUPPORT="$SDL_SUPPORT audio"
fi
if [[ "x$WANT_SDL" = "xyes" ]]; then
  if [[ "x$WANT_SDL_FRAMEWORK" = "xyes" ]]; then
    AC_CHECK_SDLFRAMEWORK(SDL, [#include <SDL.h>])
  else
    ac_cv_framework_SDL=no
  fi
  if [[ "x$ac_cv_framework_SDL" = "xno" ]]; then
    AC_PATH_PROG(sdl_config, "sdl-config")
    if [[ -n "$sdl_config" ]]; then
      case $target_os in
      # Special treatment for Cygwin so that we can still use the POSIX layer
      *cygwin*)
        sdl_cflags="-I`$sdl_config --prefix`/include/SDL"
        sdl_libs="-L`$sdl_config --exec-prefix`/lib -lSDL"
        ;;
      *)
        sdl_cflags=`$sdl_config --cflags`
        if [[ "x$WANT_SDL_STATIC" = "xyes" ]]; then
          sdl_libs=`$sdl_config --static-libs`
        else
          sdl_libs=`$sdl_config --libs`
        fi
        ;;
      esac
      CFLAGS="$CFLAGS $sdl_cflags"
      CXXFLAGS="$CXXFLAGS $sdl_cflags"
      LIBS="$LIBS $sdl_libs"
    else
      WANT_SDL=no
    fi
  fi
  SDL_SUPPORT=`echo "$SDL_SUPPORT" | sed -e "s/^ //"`
else
  SDL_SUPPORT="none"
fi

dnl We need X11, if not using SDL.
if [[ "x$WANT_SDL_VIDEO" = "xno" ]]; then
  AC_PATH_XTRA
  if [[ "x$no_x" = "xyes" ]]; then
    AC_MSG_ERROR([You need X11 to run Basilisk II.])
  fi
  CFLAGS="$CFLAGS $X_CFLAGS"
  CXXFLAGS="$CXXFLAGS $X_CFLAGS"
  LIBS="$LIBS $X_PRE_LIBS $X_LIBS -lX11 -lXext $X_EXTRA_LIBS"
fi

dnl BINCUE
AS_IF([test  "x$with_bincue" = "xyes" ], [have_bincue=yes], [have_bincue=no])
AS_IF([test  "x$have_bincue" = "xyes" ], [
   if [[ "x$WANT_SDL_AUDIO" = "xyes" ]]; then
       DEFINES="$DEFINES -DBINCUE"
   else
       AC_MSG_ERROR([You need SDL Audio to use BINCUE support.])
   fi
])

dnl LIBVHD
AS_IF([test  "x$with_libvhd" = "xyes" ], [have_libvhd=yes], [have_libvhd=no])
AS_IF([test  "x$have_libvhd" = "xyes" ], [
       CPPFLAGS="$CPPFLAGS -DHAVE_LIBVHD"
	   LIBS="$LIBS -lvhd"
	   case $target_os in
	   linux*)
	   LIBS="$LIBS -luuid" 
	   esac
	   AC_CHECK_LIB(vhd, vhd_open)
	   AC_CHECK_LIB(vhd, vhd_io_read)
	   AC_CHECK_LIB(vhd, vhd_io_write)
	   AC_CHECK_LIB(vhd, vhd_close)
])



dnl We want pthreads. Try libpthread first, then libc_r (FreeBSD), then PTL.
HAVE_PTHREADS=yes
AC_CHECK_LIB(pthread, pthread_create, , [
  AC_CHECK_LIB(c_r, pthread_create, , [
    AC_CHECK_LIB(PTL, pthread_create, , [
      HAVE_PTHREADS=no
    ])
  ])
])
if [[ "x$HAVE_PTHREADS" = "xyes" ]]; then
  AC_DEFINE(HAVE_PTHREADS, 1, [Define if pthreads are available.])
fi
AC_CHECK_FUNCS(pthread_cond_init)
AC_CHECK_FUNCS(pthread_cancel pthread_testcancel)
AC_CHECK_FUNCS(pthread_mutexattr_setprotocol)
AC_CHECK_FUNCS(pthread_mutexattr_settype)
AC_CHECK_FUNCS(pthread_mutexattr_setpshared)

dnl If POSIX.4 semaphores are not available, we emulate them with pthread mutexes.
SEMSRC=
AC_CHECK_FUNCS(sem_init, , [
  if test "x$HAVE_PTHREADS" = "xyes"; then
    SEMSRC=posix_sem.cpp
  fi
])

dnl We use DGA (XFree86 or fbdev) if possible.
if [[ "x$WANT_XF86_DGA" = "xyes" ]]; then
  AC_CHECK_LIB(Xxf86dga, XF86DGAQueryExtension, [
    AC_DEFINE(ENABLE_XF86_DGA, 1, [Define if using XFree86 DGA extension.])
    LIBS="$LIBS -lXxf86dga"
    if [[ "x$WANT_FBDEV_DGA" = "xyes" ]]; then
      AC_MSG_WARN([Cannot have both --enable-xf86-dga and --enable-fbdev-dga, ignoring --enable-fbdev-dga.])
      WANT_FBDEV_DGA=no
    fi
  ], [
    AC_MSG_WARN([Could not find XFree86 DGA extension, ignoring --enable-xf86-dga.])
    WANT_XF86_DGA=no
  ])
fi
if [[ "x$WANT_FBDEV_DGA" = "xyes" ]]; then
  AC_DEFINE(ENABLE_FBDEV_DGA, 1, [Define if using DGA with framebuffer device.])
fi

dnl We use XFree86 VidMode if possible.
if [[ "x$WANT_XF86_VIDMODE" = "xyes" ]]; then
  AC_CHECK_LIB(Xxf86vm, XF86VidModeQueryExtension, [
    AC_DEFINE(ENABLE_XF86_VIDMODE, 1, [Define if using XFree86 DGA extension.])
    LIBS="$LIBS -lXxf86vm"
  ], [
    AC_MSG_WARN([Could not find XFree86 VidMode extension, ignoring --enable-xf86-vidmode.])
    WANT_XF86_VIDMODE=no
  ])
fi

dnl We use GTK+ if possible.
UISRCS=../dummy/prefs_editor_dummy.cpp
case "x$WANT_GTK" in
xgtk2*)
  AM_PATH_GTK_2_0(1.3.15, [
    GUI_CFLAGS="$GTK_CFLAGS"
    GUI_LIBS="$GTK_LIBS"
    WANT_GTK=gtk2
  ], [
    case "x${WANT_GTK}x" in
    *gtkx)
      AC_MSG_WARN([Could not find GTK+ 2.0, trying with GTK+ 1.2.])
      WANT_GTK=gtk
      ;;
    *)
      AC_MSG_WARN([Could not find GTK+, disabling user interface.])
      WANT_GTK=no
      ;;
    esac
  ])
  ;;
esac
if [[ "x$WANT_GTK" = "xgtk" ]]; then
  AM_PATH_GTK(1.2.0, [
    GUI_CFLAGS="$GTK_CFLAGS"
    GUI_LIBS="$GTK_LIBS"
    dnl somehow, <gnome-i18n.h> would redefine gettext() to nothing if
    dnl ENABLE_NLS is not set, thusly conflicting with C++ <string> which
    dnl includes <libintl.h>
    AM_GNU_GETTEXT
    B2_PATH_GNOMEUI([
      AC_DEFINE(HAVE_GNOMEUI, 1, [Define if libgnomeui is available.])
      GUI_CFLAGS="$GUI_CFLAGS $GNOMEUI_CFLAGS"
      GUI_LIBS="$GUI_LIBS $GNOMEUI_LIBS"
    ], [])
  ], [
    AC_MSG_WARN([Could not find GTK+, disabling user interface.])
    WANT_GTK=no
  ])
fi
if [[ "x$WANT_GTK" != "xno" -a "x$WANT_STANDALONE_GUI" = "xno" ]]; then
  AC_DEFINE(ENABLE_GTK, 1, [Define if using GTK.])
  UISRCS=prefs_editor_gtk.cpp
fi
AC_SUBST(GUI_CFLAGS)
AC_SUBST(GUI_LIBS)

dnl Build external GUI if requested.
if [[ "$WANT_STANDALONE_GUI" != "yes" ]]; then
  WANT_STANDALONE_GUI=no
fi
if [[ "$WANT_GTK" = "no" ]]; then
  WANT_STANDALONE_GUI=no
fi
AC_SUBST(STANDALONE_GUI, [$WANT_STANDALONE_GUI])

dnl We use ESD if possible.
if [[ "x$WANT_ESD" = "xyes" ]]; then
  AM_PATH_ESD(0.2.8, [
    AC_DEFINE(ENABLE_ESD, 1, [Define is using ESD.])
    CFLAGS="$CFLAGS $ESD_CFLAGS"
    CXXFLAGS="$CXXFLAGS $ESD_CFLAGS"
    LIBS="$LIBS $ESD_LIBS"
  ], [
    AC_MSG_WARN([Could not find ESD, disabling ESD support.])
    WANT_ESD=no
  ])
fi

dnl We use 64-bit file size support if possible.
AC_SYS_LARGEFILE

dnl Checks for header files.
AC_HEADER_STDC
AC_CHECK_HEADERS(stdlib.h stdint.h)
AC_CHECK_HEADERS(unistd.h fcntl.h sys/types.h sys/time.h sys/mman.h mach/mach.h)
AC_CHECK_HEADERS(readline.h history.h readline/readline.h readline/history.h)
AC_CHECK_HEADERS(sys/socket.h sys/ioctl.h sys/filio.h sys/bitypes.h sys/wait.h)
AC_CHECK_HEADERS(sys/poll.h sys/select.h)
AC_CHECK_HEADERS(arpa/inet.h)
AC_CHECK_HEADERS(linux/if.h linux/if_tun.h net/if.h net/if_tun.h, [], [], [
#ifdef HAVE_SYS_TYPES_H
#include <sys/types.h>
#endif
#ifdef HAVE_SYS_SOCKET_H
#include <sys/socket.h>
#endif
])
AC_CHECK_HEADERS(AvailabilityMacros.h)
AC_CHECK_HEADERS(IOKit/storage/IOBlockStorageDevice.h)
AC_CHECK_HEADERS(sys/stropts.h stropts.h)

dnl Checks for typedefs, structures, and compiler characteristics.
AC_C_BIGENDIAN
AC_C_CONST
AC_C_INLINE
AC_CHECK_SIZEOF(short, 2)
AC_CHECK_SIZEOF(int, 4)
AC_CHECK_SIZEOF(long, 4)
AC_CHECK_SIZEOF(long long, 8)
AC_CHECK_SIZEOF(float, 4)
AC_CHECK_SIZEOF(double, 8)
AC_CHECK_SIZEOF(long double, 12)
AC_CHECK_SIZEOF(void *, 4)
AC_TYPE_OFF_T
AC_CHECK_TYPES(loff_t)
AC_CHECK_TYPES(caddr_t)
AC_TYPE_SIZE_T
AC_TYPE_SIGNAL
AC_HEADER_TIME
AC_STRUCT_TM

dnl Check whether sys/socket.h defines type socklen_t.
dnl (extracted from ac-archive/Miscellaneous)
AC_CACHE_CHECK([for socklen_t],
  ac_cv_type_socklen_t, [
  AC_TRY_COMPILE([
    #include <sys/types.h>
    #include <sys/socket.h>
  ], [socklen_t len = 42; return 0;],
  ac_cv_type_socklen_t=yes, ac_cv_type_socklen_t=no,
  dnl When cross-compiling, do not assume anything.
  ac_cv_type_socklen_t="guessing no"
  )
])
if [[ "x$ac_cv_type_socklen_t" != "xyes" ]]; then
  AC_DEFINE(socklen_t, int, [Define to 'int' if <sys/types.h> doesn't define.])
fi

dnl Checks for library functions.
AC_CHECK_FUNCS(strdup strerror cfmakeraw)
AC_CHECK_FUNCS(clock_gettime timer_create)
AC_CHECK_FUNCS(sigaction signal)
AC_CHECK_FUNCS(mmap mprotect munmap)
AC_CHECK_FUNCS(vm_allocate vm_deallocate vm_protect)
AC_CHECK_FUNCS(poll inet_aton)

dnl Darwin seems to define mach_task_self() instead of task_self().
AC_CHECK_FUNCS(mach_task_self task_self)

dnl Check for headers and functions related to pty support (sshpty.c)
dnl From openssh-3.2.2p1 configure.ac

AC_CHECK_HEADERS(strings.h login.h sys/bsdtty.h sys/stat.h util.h pty.h)
AC_CHECK_FUNCS(_getpty vhangup strlcpy)

case "$host" in
*-*-hpux10.26)
	disable_ptmx_check=yes
	;;
*-*-linux*)
	no_dev_ptmx=1
	;;
mips-sony-bsd|mips-sony-newsos4)
	AC_DEFINE(HAVE_NEWS4, 1, [Define if you are on NEWS-OS (additions from openssh-3.2.2p1, for sshpty.c).])
	;;
*-*-sco3.2v4*)
	no_dev_ptmx=1
	;;
*-*-sco3.2v5*)
	no_dev_ptmx=1
	;;
*-*-cygwin*)
	no_dev_ptmx=1
	;;
*-*-darwin*)
	no_dev_ptmx=1
	LIBS="$LIBS -lstdc++"
	;;
esac

if test -z "$no_dev_ptmx" ; then
	if test "x$disable_ptmx_check" != "xyes" ; then
		AC_CHECK_FILE([/dev/ptmx],
			[
				AC_DEFINE_UNQUOTED(HAVE_DEV_PTMX, 1, [Define if you have /dev/ptmx.])
				have_dev_ptmx=1
			]
		)
	fi
fi
AC_CHECK_FILE([/dev/ptc],
	[
		AC_DEFINE_UNQUOTED(HAVE_DEV_PTS_AND_PTC, 1, [Define if you have /dev/ptc.])
		have_dev_ptc=1
	]
)
dnl (end of code from openssh-3.2.2p1 configure.ac)

dnl Check for systems where POSIX-style non-blocking I/O (O_NONBLOCK)
dnl doesn't work or is unimplemented. On these systems (mostly older
dnl ones), use the old BSD-style FIONBIO approach instead. [tcl.m4]
AC_CACHE_CHECK([FIONBIO vs. O_NONBLOCK for non-blocking I/O],
  ac_cv_nonblocking_io, [
  case "$host" in
  *-*-osf*)
    ac_cv_nonblocking_io=FIONBIO
    ;;
  *-*-sunos4*)
    ac_cv_nonblocking_io=FIONBIO
    ;;
  *-*-ultrix*)
    ac_cv_nonblocking_io=FIONBIO
    ;;
  *)
    ac_cv_nonblocking_io=O_NONBLOCK
    ;;
  esac
])
if [[ "$ac_cv_nonblocking_io" = "FIONBIO" ]]; then
  AC_DEFINE(USE_FIONBIO, 1, [Define if BSD-style non-blocking I/O is to be used])
fi

dnl Check whether compiler supports byte bit-fields
AC_CACHE_CHECK([whether compiler supports byte bit-fields],
  ac_cv_have_byte_bitfields, [
  AC_LANG_SAVE
  AC_LANG_CPLUSPLUS
  AC_TRY_RUN([
    struct A {
      unsigned char b1:4;
      unsigned char b2:4;
      unsigned char c;
      unsigned short s;
      unsigned char a[4];
    };

    int main(void) {
      A a;
      return ! (sizeof(A) == 8 && &a.c == ((unsigned char *)&a + 1));
    }],
    [ac_cv_have_byte_bitfields=yes],
    [ac_cv_have_byte_bitfields=no],
    dnl When cross-compiling, assume only GCC supports this
    [if [[ "$GCC" = "yes" ]]; then
      ac_cv_have_byte_bitfields="guessing yes"
    else
      ac_cv_have_byte_bitfields="guessing no"
    fi]
    )
  AC_LANG_RESTORE
])

dnl AC_CHECK_FRAMEWORK($1=NAME, $2=INCLUDES)
AC_DEFUN([AC_CHECK_FRAMEWORK], [
  AS_VAR_PUSHDEF([ac_Framework], [ac_cv_framework_$1])dnl
  AC_CACHE_CHECK([whether compiler supports framework $1],
    ac_Framework, [
    saved_LIBS="$LIBS"
    LIBS="$LIBS -framework $1"
    AC_TRY_LINK(
      [$2], [],
      [AS_VAR_SET(ac_Framework, yes)], [AS_VAR_SET(ac_Framework, no); LIBS="$saved_LIBS"]
    )
  ])
  AS_IF([test AS_VAR_GET(ac_Framework) = yes],
    [AC_DEFINE(AS_TR_CPP(HAVE_FRAMEWORK_$1), 1, [Define if framework $1 is available.])]
  )
  AS_VAR_POPDEF([ac_Framework])dnl
])

dnl Check for some MacOS X frameworks
AC_CHECK_FRAMEWORK(AppKit, [])
AC_CHECK_FRAMEWORK(Carbon, [#include <Carbon/Carbon.h>])
AC_CHECK_FRAMEWORK(IOKit, [#include <IOKit/IOKitLib.h>])
AC_CHECK_FRAMEWORK(CoreFoundation, [#include <CoreFoundation/CoreFoundation.h>])

dnl Select system-dependant source files.
SERIALSRC=serial_unix.cpp
ETHERSRC=../dummy/ether_dummy.cpp
SCSISRC=../dummy/scsi_dummy.cpp
AUDIOSRC=../dummy/audio_dummy.cpp
EXTFSSRC=extfs_unix.cpp
EXTRASYSSRCS=
CAN_NATIVE_M68K=no
case "$target_os" in
linux*)
  ETHERSRC=ether_unix.cpp
  AUDIOSRC=audio_oss_esd.cpp
  SCSISRC=Linux/scsi_linux.cpp
  ;;
freebsd*)
  ETHERSRC=ether_unix.cpp
  AUDIOSRC=audio_oss_esd.cpp
  DEFINES="$DEFINES -DBSD_COMP"
  CXXFLAGS="$CXXFLAGS -fpermissive"
  dnl Check for the CAM library
  AC_CHECK_LIB(cam, cam_open_btl, HAVE_LIBCAM=yes, HAVE_LIBCAM=no) 
  if [[ "x$HAVE_LIBCAM" = "xno" ]]; then
    AC_MSG_WARN([Cannot find libcam for SCSI management, disabling SCSI support.])
  else
    dnl Check for the sys kernel includes
    AC_CHECK_HEADER(camlib.h)
    if [[ "x$ac_cv_header_camlib_h" = "xno" ]]; then
      dnl In this case I should fix this thing including a "patch"
      dnl to access directly to the functions in the kernel :) --Orlando
      AC_MSG_WARN([Cannot find includes for CAM library, disabling SCSI support.])
    else
      SCSISRC=FreeBSD/scsi_freebsd.cpp
      LIBS="$LIBS -lcam"
      DEFINES="$DEFINES -DCAM"
    fi
  fi
  ;;
netbsd*)
  CAN_NATIVE_M68K=yes
  ETHERSRC=ether_unix.cpp
  ;;
solaris*)
  AUDIOSRC=Solaris/audio_solaris.cpp
  DEFINES="$DEFINES -DBSD_COMP -D_POSIX_PTHREAD_SEMANTICS"
  ;;
irix*)
  AUDIOSRC=Irix/audio_irix.cpp
  EXTRASYSSRCS=Irix/unaligned.c
  LIBS="$LIBS -laudio"
  WANT_ESD=no

  dnl Check if our compiler supports -IPA (MIPSPro)
  HAVE_IPA=no
  ocflags="$CFLAGS"
  CFLAGS=`echo "$CFLAGS -IPA" | sed -e "s/-g//g"`
  AC_MSG_CHECKING(if "-IPA" works)
  dnl Do a test compile of an empty function
  AC_TRY_COMPILE([#if defined __GNUC__
                  # error GCC does not support IPA yet
                  #endif],, [AC_MSG_RESULT(yes); HAVE_IPA=yes], AC_MSG_RESULT(no))
  CFLAGS="$ocflags"
  ;;
darwin*)
  ETHERSRC=ether_unix.cpp
  if [[ "x$ac_cv_framework_IOKit" = "xyes" -a "x$ac_cv_framework_CoreFoundation" = "xyes" ]]; then
    EXTRASYSSRCS="../MacOSX/sys_darwin.cpp"
  fi
  if [[ "x$ac_cv_framework_Carbon" = "xyes" ]]; then
    EXTFSSRC=../MacOSX/extfs_macosx.cpp
  fi
  ;;
cygwin*)
  SERIALSRC="../dummy/serial_dummy.cpp"
  EXTRASYSSRCS="../Windows/BasiliskII.rc"
  ;;
esac

dnl Is the slirp library supported?
case "$ac_cv_have_byte_bitfields" in
yes|"guessing yes")
  CAN_SLIRP=yes
  ETHERSRC=ether_unix.cpp
  ;;
esac
if [[ -n "$CAN_SLIRP" ]]; then
  AC_DEFINE(HAVE_SLIRP, 1, [Define if slirp library is supported])
  SLIRP_SRCS="\
    ../slirp/bootp.c     ../slirp/ip_output.c  ../slirp/tcp_input.c  \
    ../slirp/cksum.c     ../slirp/mbuf.c       ../slirp/tcp_output.c \
    ../slirp/debug.c     ../slirp/misc.c       ../slirp/tcp_subr.c   \
    ../slirp/if.c        ../slirp/sbuf.c       ../slirp/tcp_timer.c  \
    ../slirp/ip_icmp.c   ../slirp/slirp.c      ../slirp/tftp.c       \
    ../slirp/ip_input.c  ../slirp/socket.c     ../slirp/udp.c"
fi
AC_SUBST(SLIRP_SRCS)

if [[ "x$WANT_MACOSX_GUI" = "xyes" ]]; then
  CPPFLAGS="$CPPFLAGS -I../MacOSX"
  LIBS="$LIBS -framework CoreAudio -framework AudioUnit -framework AudioToolbox"

  EXTRASYSSRCS="$EXTRASYSSRCS ../MacOSX/Controller.mm"
  EXTRASYSSRCS="$EXTRASYSSRCS ../MacOSX/Emulator.mm"
  EXTRASYSSRCS="$EXTRASYSSRCS ../MacOSX/EmulatorView.mm"
  EXTRASYSSRCS="$EXTRASYSSRCS ../MacOSX/PrefsEditor.mm"
  EXTRASYSSRCS="$EXTRASYSSRCS ../MacOSX/NNThread.m"
  EXTRASYSSRCS="$EXTRASYSSRCS ../MacOSX/misc_macosx.mm"
  EXTRASYSSRCS="$EXTRASYSSRCS ../MacOSX/clip_macosx.cpp"
  EXTRASYSSRCS="$EXTRASYSSRCS ../MacOSX/main_macosx.mm"
  EXTRASYSSRCS="$EXTRASYSSRCS ../MacOSX/prefs_macosx.cpp"

  VIDEOSRCS="../MacOSX/video_macosx.mm"
else
  EXTRASYSSRCS="$EXTRASYSSRCS main_unix.cpp prefs_unix.cpp"
fi

<<<<<<< HEAD
if [[ "x$WANT_MACOSX_SOUND" = "xyes" ]]; then
  AUDIOSRC="../MacOSX/audio_macosx.cpp ../MacOSX/AudioBackEnd.cpp ../MacOSX/AudioDevice.cpp ../MacOSX/MacOSX_sound_if.cpp"
  LIBS="$LIBS -framework AudioToolbox -framework AudioUnit -framework CoreAudio"
fi

=======
if [[ "x$WANT_MACOSX_ETHERSLAVE" = "xyes" ]]; then
    EXTRASYSSRCS="$EXTRASYSSRCS ../MacOSX/runtool.m"
    LIBS="$LIBS -framework Security"
    AC_DEFINE(ENABLE_MACOSX_ETHERSLAVE, 1, [Define if supporting "etherslave" network device.])
fi

AC_SUBST(MACOSX_ETHERSLAVE, $WANT_MACOSX_ETHERSLAVE)

>>>>>>> e91a03f4
dnl SDL overrides
if [[ "x$WANT_SDL" = "xyes" ]]; then
  AC_DEFINE(USE_SDL, 1, [Define to enble SDL support])
  if [[ "x$WANT_SDL_FRAMEWORK" = "xyes" ]]; then
    EXTRASYSSRCS="$EXTRASYSSRCS ../SDL/SDLMain.m"
  fi
fi
if [[ "x$WANT_SDL_VIDEO" = "xyes" ]]; then
  AC_DEFINE(USE_SDL_VIDEO, 1, [Define to enable SDL video graphics support])
  VIDEOSRCS="../SDL/video_sdl.cpp"
  KEYCODES="../SDL/keycodes"
  if [[ "x$ac_cv_framework_Carbon" = "xyes" ]]; then
    AC_MSG_CHECKING([whether __LP64__ is defined])
    AC_COMPILE_IFELSE([AC_LANG_PROGRAM([[#if !defined(__LP64__)
                                         # error __LP64__ not defined
                                         #endif
                                       ]])],
                      [AC_MSG_RESULT(yes); LP64_DEFINED=yes],
                      [AC_MSG_RESULT(no)])
    if [[ "x$LP64_DEFINED" = "xyes" ]]; then
      EXTRASYSSRCS="$EXTRASYSSRCS ../MacOSX/clip_macosx64.mm ../pict.c"
    else
      EXTRASYSSRCS="$EXTRASYSSRCS ../MacOSX/clip_macosx.cpp"
    fi
    EXTRASYSSRCS="$EXTRASYSSRCS ../MacOSX/utils_macosx.mm"
    CPPFLAGS="$CPPFLAGS -I../MacOSX"
  else
    case "$target_os" in
    cygwin*)
      EXTRASYSSRCS="$EXTRASYSSRCS ../Windows/clip_windows.cpp"
      ;;
    *)
      EXTRASYSSRCS="$EXTRASYSSRCS ../dummy/clip_dummy.cpp"
      ;;
    esac
  fi
elif [[ "x$WANT_MACOSX_GUI" != "xyes" ]]; then
  VIDEOSRCS="video_x.cpp"
  KEYCODES="keycodes"
  EXTRASYSSRCS="$EXTRASYSSRCS clip_unix.cpp"
fi
if [[ "x$WANT_SDL_AUDIO" = "xyes" ]]; then
  AC_DEFINE(USE_SDL_AUDIO, 1, [Define to enable SDL audio support])
  AUDIOSRC="../SDL/audio_sdl.cpp"
fi

dnl BINCUE overrides

if [[ "x$have_bincue" = "xyes" ]]; then
  EXTRASYSSRCS="$EXTRASYSSRCS bincue_unix.cpp"
fi

dnl libvhd overrides

if [[ "x$have_libvhd" = "xyes" ]]; then
  EXTRASYSSRCS="$EXTRASYSSRCS vhd_unix.cpp"
fi


dnl Use 68k CPU natively?
WANT_NATIVE_M68K=no
if [[ "x$HAVE_M68K" = "xyes" -a "x$CAN_NATIVE_M68K" = "xyes" ]]; then
  AC_DEFINE(ENABLE_NATIVE_M68K, 1, [Define if using native 68k mode.])
  WANT_NATIVE_M68K=yes
fi

if [[ "x$HAVE_PTHREADS" = "xno" ]]; then
  dnl Serial, ethernet and audio support needs pthreads
  AC_MSG_WARN([You don't have pthreads, disabling serial, ethernet and audio support.])
  SERIALSRC=../dummy/serial_dummy.cpp
  ETHERSRC=../dummy/ether_dummy.cpp
  AUDIOSRC=../dummy/audio_dummy.cpp
fi
SYSSRCS="$VIDEOSRCS $EXTFSSRC $SERIALSRC $ETHERSRC $SCSISRC $AUDIOSRC $SEMSRC $UISRCS $MONSRCS $EXTRASYSSRCS"

dnl Define a macro that translates a yesno-variable into a C macro definition
dnl to be put into the config.h file
dnl $1 -- the macro to define
dnl $2 -- the value to translate
dnl $3 -- template name
AC_DEFUN([AC_TRANSLATE_DEFINE], [
    if [[ "x$2" = "xyes" -o "x$2" = "xguessing yes" ]]; then
        AC_DEFINE($1, 1, $3)
    fi
])

dnl Check that the host supports TUN/TAP devices
AC_CACHE_CHECK([whether TUN/TAP is supported],
  ac_cv_tun_tap_support, [
  AC_TRY_COMPILE([
    #if defined(HAVE_LINUX_IF_H) && defined(HAVE_LINUX_IF_TUN_H)
    #include <linux/if.h>
    #include <linux/if_tun.h>
    #endif
    #if defined(HAVE_NET_IF_H) && defined(HAVE_NET_IF_TUN_H)
    #include <net/if.h>
    #include <net/if_tun.h>
    #endif
  ], [
    struct ifreq ifr;
    memset(&ifr, 0, sizeof(ifr));
    ifr.ifr_flags = IFF_TAP | IFF_NO_PI;
  ],
  ac_cv_tun_tap_support=yes, ac_cv_tun_tap_support=no
  )
])
AC_TRANSLATE_DEFINE(ENABLE_TUNTAP, "$ac_cv_tun_tap_support",
  [Define if your system supports TUN/TAP devices.])

dnl Various checks if the system supports vm_allocate() and the like functions.
have_mach_vm=no
if [[ "x$ac_cv_func_vm_allocate" = "xyes" -a "x$ac_cv_func_vm_deallocate" = "xyes" -a \
      "x$ac_cv_func_vm_protect" = "xyes" ]]; then
  have_mach_vm=yes
fi
AC_TRANSLATE_DEFINE(HAVE_MACH_VM, "$have_mach_vm",
  [Define if your system has a working vm_allocate()-based memory allocator.])

dnl Check that vm_allocate(), vm_protect() work
if [[ "x$have_mach_vm" = "xyes" ]]; then

AC_CACHE_CHECK([whether vm_protect works],
  ac_cv_vm_protect_works, [
  AC_LANG_SAVE
  AC_LANG_CPLUSPLUS
  ac_cv_vm_protect_works=yes
  dnl First the tests that should segfault
  for test_def in NONE_READ NONE_WRITE READ_WRITE; do
    AC_TRY_RUN([
      #define CONFIGURE_TEST_VM_MAP
      #define TEST_VM_PROT_$test_def
      #include "vm_alloc.cpp"
    ], ac_cv_vm_protect_works=no, rm -f core,
    dnl When cross-compiling, do not assume anything
    ac_cv_vm_protect_works="guessing no"
    )
  done
  AC_TRY_RUN([
    #define CONFIGURE_TEST_VM_MAP
    #define TEST_VM_PROT_RDWR_WRITE
    #include "vm_alloc.cpp"
  ], , ac_cv_vm_protect_works=no,
  dnl When cross-compiling, do not assume anything
  ac_cv_vm_protect_works="guessing no"
  )
  AC_LANG_RESTORE
  ]
)

dnl Remove support for vm_allocate() if vm_protect() does not work
if [[ "x$have_mach_vm" = "xyes" ]]; then
  case $ac_cv_vm_protect_works in
    *yes) have_mach_vm=yes;;
    *no) have_mach_vm=no;;
  esac
fi
AC_TRANSLATE_DEFINE(HAVE_MACH_VM, "$have_mach_vm",
  [Define if your system has a working vm_allocate()-based memory allocator.])

fi dnl HAVE_MACH_VM

dnl Various checks if the system supports mmap() and the like functions.
dnl ... and Mach memory allocators are not supported
have_mmap_vm=no
if [[ "x$ac_cv_func_mmap" = "xyes" -a "x$ac_cv_func_munmap" = "xyes" -a \
      "x$ac_cv_func_mprotect" = "xyes" ]]; then
  if [[ "x$have_mach_vm" = "xno" ]]; then
    have_mmap_vm=yes
  fi
fi
AC_TRANSLATE_DEFINE(HAVE_MMAP_VM, "$have_mmap_vm",
  [Define if your system has a working mmap()-based memory allocator.])

dnl Check that mmap() and associated functions work.
if [[ "x$have_mmap_vm" = "xyes" ]]; then

dnl Check if we have a working anonymous mmap()
AC_CACHE_CHECK([whether mmap supports MAP_ANON],
  ac_cv_mmap_anon, [
  AC_LANG_SAVE
  AC_LANG_CPLUSPLUS
  AC_TRY_RUN([
    #define HAVE_MMAP_ANON
    #define CONFIGURE_TEST_VM_MAP
    #define TEST_VM_MMAP_ANON
    #include "vm_alloc.cpp"
  ], ac_cv_mmap_anon=yes, ac_cv_mmap_anon=no,
  dnl When cross-compiling, do not assume anything.
  ac_cv_mmap_anon="guessing no"
  )
  AC_LANG_RESTORE
  ]
)
AC_TRANSLATE_DEFINE(HAVE_MMAP_ANON, "$ac_cv_mmap_anon",
  [Define if <sys/mman.h> defines MAP_ANON and mmap()'ing with MAP_ANON works.])

AC_CACHE_CHECK([whether mmap supports MAP_ANONYMOUS],
  ac_cv_mmap_anonymous, [
  AC_LANG_SAVE
  AC_LANG_CPLUSPLUS
  AC_TRY_RUN([
    #define HAVE_MMAP_ANONYMOUS
    #define CONFIGURE_TEST_VM_MAP
    #define TEST_VM_MMAP_ANON
    #include "vm_alloc.cpp"
  ], ac_cv_mmap_anonymous=yes, ac_cv_mmap_anonymous=no,
  dnl When cross-compiling, do not assume anything.
  ac_cv_mmap_anonymous="guessing no"
  )
  AC_LANG_RESTORE
  ]
)
AC_TRANSLATE_DEFINE(HAVE_MMAP_ANONYMOUS, "$ac_cv_mmap_anonymous",
  [Define if <sys/mman.h> defines MAP_ANONYMOUS and mmap()'ing with MAP_ANONYMOUS works.])

AC_CACHE_CHECK([whether mprotect works],
  ac_cv_mprotect_works, [
  AC_LANG_SAVE
  AC_LANG_CPLUSPLUS
  ac_cv_mprotect_works=yes
  dnl First the tests that should segfault
  for test_def in NONE_READ NONE_WRITE READ_WRITE; do
    AC_TRY_RUN([
      #define CONFIGURE_TEST_VM_MAP
      #define TEST_VM_PROT_$test_def
      #include "vm_alloc.cpp"
    ], ac_cv_mprotect_works=no, rm -f core,
    dnl When cross-compiling, do not assume anything
    ac_cv_mprotect_works="guessing no"
    )
  done
  AC_TRY_RUN([
    #define CONFIGURE_TEST_VM_MAP
    #define TEST_VM_PROT_RDWR_WRITE
    #include "vm_alloc.cpp"
  ], , ac_cv_mprotect_works=no,
  dnl When cross-compiling, do not assume anything
  ac_cv_mprotect_works="guessing no"
  )
  AC_LANG_RESTORE
  ]
)

dnl Remove support for mmap() if mprotect() does not work
if [[ "x$have_mmap_vm" = "xyes" ]]; then
  case $ac_cv_mprotect_works in
    *yes) have_mmap_vm=yes;;
    *no) have_mmap_vm=no;;
  esac
fi
AC_TRANSLATE_DEFINE(HAVE_MMAP_VM, $have_mmap_vm,
  [Define if your system has a working mmap()-based memory allocator.])

fi dnl HAVE_MMAP_VM

dnl Check if we can modify the __PAGEZERO segment for use as Low Memory
AC_CACHE_CHECK([whether __PAGEZERO can be Low Memory area 0x0000-0x2000],
  ac_cv_pagezero_hack, [
  ac_cv_pagezero_hack=no 
  if AC_TRY_COMMAND([Darwin/testlmem.sh 0x2000]); then
    ac_cv_pagezero_hack=yes
    dnl might as well skip the test for mmap-able low memory
    ac_cv_can_map_lm=no
  fi
])
AC_TRANSLATE_DEFINE(PAGEZERO_HACK, "$ac_cv_pagezero_hack",
  [Define if the __PAGEZERO Mach-O Low Memory Globals hack works on this system.])

dnl Check if we can mmap 0x2000 bytes from 0x0000
AC_CACHE_CHECK([whether we can map Low Memory area 0x0000-0x2000],
  ac_cv_can_map_lm, [
  AC_LANG_SAVE
  AC_LANG_CPLUSPLUS
  AC_TRY_RUN([
    #include "vm_alloc.cpp"
    int main(void) { /* returns 0 if we could map the lowmem globals */
      volatile char * lm = 0;
      if (vm_init() < 0) exit(1);
      if (vm_acquire_fixed(0, 0x2000) < 0) exit(1);
      lm[0] = 'z';
      if (vm_release((char *)lm, 0x2000) < 0) exit(1);
      vm_exit(); exit(0);
    }
  ], ac_cv_can_map_lm=yes, ac_cv_can_map_lm=no,
  dnl When cross-compiling, do not assume anything.
  ac_cv_can_map_lm="guessing no"
  )
  AC_LANG_RESTORE
  ]
)

dnl Check signal handlers need to be reinstalled
AC_CACHE_CHECK([whether signal handlers need to be reinstalled],
  ac_cv_signal_need_reinstall, [
  AC_LANG_SAVE
  AC_LANG_CPLUSPLUS
  AC_TRY_RUN([
    #include <stdlib.h>
    #ifdef HAVE_UNISTD_H
    #include <unistd.h>
    #endif
    #include <signal.h>
    static int handled_signal = 0;
    RETSIGTYPE sigusr1_handler(int) { handled_signal++; }
    int main(void) { /* returns 0 if signals need not to be reinstalled */
      signal(SIGUSR1, sigusr1_handler); raise(SIGUSR1); raise(SIGUSR1);
      exit(handled_signal == 2);
    }
  ], ac_cv_signal_need_reinstall=yes, ac_cv_signal_need_reinstall=no,
  dnl When cross-compiling, do not assume anything.
  ac_cv_signal_need_reinstall="guessing yes"
  )
  AC_LANG_RESTORE
  ]
)
AC_TRANSLATE_DEFINE(SIGNAL_NEED_REINSTALL, "$ac_cv_signal_need_reinstall",
  [Define if your system requires signals to be reinstalled.])

dnl Check if sigaction handlers need to be reinstalled
AC_CACHE_CHECK([whether sigaction handlers need to be reinstalled],
  ac_cv_sigaction_need_reinstall, [
  AC_LANG_SAVE
  AC_LANG_CPLUSPLUS
  AC_TRY_RUN([
    #include <stdlib.h>
    #ifdef HAVE_UNISTD_H
    #include <unistd.h>
    #endif
    #include <signal.h>
    static int handled_signal = 0;
    RETSIGTYPE sigusr1_handler(int) { handled_signal++; }
    typedef RETSIGTYPE (*signal_handler)(int);
    static signal_handler mysignal(int sig, signal_handler handler) {
      struct sigaction old_sa;
      struct sigaction new_sa;
      new_sa.sa_handler = handler;
      return ((sigaction(sig,&new_sa,&old_sa) < 0) ? SIG_IGN : old_sa.sa_handler);
    }
    int main(void) { /* returns 0 if signals need not to be reinstalled */
      mysignal(SIGUSR1, sigusr1_handler); raise(SIGUSR1); raise(SIGUSR1);
      exit(handled_signal == 2);
    }
  ], ac_cv_sigaction_need_reinstall=yes, ac_cv_sigaction_need_reinstall=no,
  dnl When cross-compiling, do not assume anything.
  ac_cv_sigaction_need_reinstall="guessing yes"
  )
  AC_LANG_RESTORE
  ]
)
AC_TRANSLATE_DEFINE(SIGACTION_NEED_REINSTALL, "$ac_cv_sigaction_need_reinstall",
  [Define if your system requires sigactions to be reinstalled.])

dnl Check if Mach exceptions supported.
AC_CACHE_CHECK([whether your system supports Mach exceptions],
  ac_cv_have_mach_exceptions, [
  AC_LANG_SAVE
  AC_LANG_CPLUSPLUS
  AC_TRY_RUN([
    #define HAVE_UNISTD_H 1
    #define HAVE_MACH_VM 1
    #define HAVE_MACH_TASK_SELF 1
    #define HAVE_MACH_EXCEPTIONS 1
    #define CONFIGURE_TEST_SIGSEGV_RECOVERY
    #include "vm_alloc.cpp"
    #include "sigsegv.cpp"
  ], [
  sigsegv_recovery=mach
  ac_cv_have_mach_exceptions=yes
  ],
  ac_cv_have_mach_exceptions=no,
  dnl When cross-compiling, do not assume anything.
  ac_cv_have_mach_exceptions=no
  )
  AC_LANG_RESTORE
  ]
)
AC_TRANSLATE_DEFINE(HAVE_MACH_EXCEPTIONS, "$ac_cv_have_mach_exceptions",
  [Define if your system supports Mach exceptions.])

dnl Check if Windows exceptions are supported.
AC_CACHE_CHECK([whether your system supports Windows exceptions],
  ac_cv_have_win32_exceptions, [
  AC_LANG_SAVE
  AC_LANG_CPLUSPLUS
  AC_TRY_RUN([
    #define HAVE_WIN32_EXCEPTIONS 1
    #define CONFIGURE_TEST_SIGSEGV_RECOVERY
    #include "vm_alloc.cpp"
    #include "sigsegv.cpp"
  ], [
  sigsegv_recovery=win32
  ac_cv_have_win32_exceptions=yes
  ],
  ac_cv_have_win32_exceptions=no,
  dnl When cross-compiling, do not assume anything.
  ac_cv_have_win32_exceptions=no
  )
  AC_LANG_RESTORE
  ]
)
AC_TRANSLATE_DEFINE(HAVE_WIN32_EXCEPTIONS, "$ac_cv_have_win32_exceptions",
  [Define if your system supports Windows exceptions.])

dnl Otherwise, check if extended signals are supported with <asm/ucontext.h>.
if [[ -z "$sigsegv_recovery" ]]; then
  AC_CACHE_CHECK([whether your system supports extended signal handlers via asm],
    ac_cv_have_asm_extended_signals, [
    AC_LANG_SAVE
    AC_LANG_CPLUSPLUS
    AC_TRY_RUN([
      #ifdef HAVE_UNISTD_H
      #include <unistd.h>
      #endif
      #define HAVE_ASM_UCONTEXT 1
      #define HAVE_SIGINFO_T 1
      #define CONFIGURE_TEST_SIGSEGV_RECOVERY
      #include "vm_alloc.cpp"
      #include "sigsegv.cpp"
    ], [
    sigsegv_recovery=siginfo
    ac_cv_have_asm_extended_signals=yes
    ],
    ac_cv_have_asm_extended_signals=no,
    dnl When cross-compiling, do not assume anything.
    ac_cv_have_asm_extended_signals=no
    )
    AC_LANG_RESTORE
    ]
  )
  AC_TRANSLATE_DEFINE(HAVE_ASM_UCONTEXT, "$ac_cv_have_asm_extended_signals",
    [Define if your system has <asm/ucontext.h> header.])
  AC_TRANSLATE_DEFINE(HAVE_SIGINFO_T, "$ac_cv_have_asm_extended_signals",
    [Define if your system supports extended signals.])
fi

if [[ -z "$sigsegv_recovery" ]]; then
  AC_CACHE_CHECK([whether your system supports extended signal handlers],
    ac_cv_have_extended_signals, [
    AC_LANG_SAVE
    AC_LANG_CPLUSPLUS
    AC_TRY_RUN([
      #ifdef HAVE_UNISTD_H
      #include <unistd.h>
      #endif
      #define HAVE_SIGINFO_T 1
      #define CONFIGURE_TEST_SIGSEGV_RECOVERY
      #include "vm_alloc.cpp"
      #include "sigsegv.cpp"
    ], [
    sigsegv_recovery=siginfo
    ac_cv_have_extended_signals=yes
    ],
    ac_cv_have_extended_signals=no,
    dnl When cross-compiling, do not assume anything.
    ac_cv_have_extended_signals=no
    )
    AC_LANG_RESTORE
    ]
  )
  AC_TRANSLATE_DEFINE(HAVE_SIGINFO_T, "$ac_cv_have_extended_signals",
    [Define if your system supports extended signals.])
fi

dnl Otherwise, check for subterfuges.
if [[ -z "$sigsegv_recovery" ]]; then
  AC_CACHE_CHECK([whether we then have a subterfuge for your system],
  ac_cv_have_sigcontext_hack, [
    AC_LANG_SAVE
    AC_LANG_CPLUSPLUS
    AC_TRY_RUN([
      #define HAVE_SIGCONTEXT_SUBTERFUGE 1
      #define CONFIGURE_TEST_SIGSEGV_RECOVERY
      #include "vm_alloc.cpp"
      #include "sigsegv.cpp"
    ], [
    sigsegv_recovery=sigcontext
    ac_cv_have_sigcontext_hack=yes
    ],
    ac_cv_have_sigcontext_hack=no,
    dnl When cross-compiling, do not assume anything.
    ac_cv_have_sigcontext_hack=no
    )
    AC_LANG_RESTORE
  ])
  AC_TRANSLATE_DEFINE(HAVE_SIGCONTEXT_SUBTERFUGE, "$ac_cv_have_sigcontext_hack",
    [Define if we know a hack to replace siginfo_t->si_addr member.])
fi

dnl Check if we can ignore the fault (instruction skipping in SIGSEGV handler)
AC_CACHE_CHECK([whether we can skip instruction in SIGSEGV handler],
  ac_cv_have_skip_instruction, [
  AC_LANG_SAVE
  AC_LANG_CPLUSPLUS
  AC_TRY_RUN([
    #define HAVE_SIGSEGV_SKIP_INSTRUCTION 1
    #define CONFIGURE_TEST_SIGSEGV_RECOVERY
    #include "vm_alloc.cpp"
    #include "sigsegv.cpp"
  ], ac_cv_have_skip_instruction=yes, ac_cv_have_skip_instruction=no,
  dnl When cross-compiling, do not assume anything.
  ac_cv_have_skip_instruction=no
  )
  AC_LANG_RESTORE
  ]
)
AC_TRANSLATE_DEFINE(HAVE_SIGSEGV_SKIP_INSTRUCTION, "$ac_cv_have_skip_instruction",
  [Define if we can ignore the fault (instruction skipping in SIGSEGV handler).])

dnl Can we do Video on SEGV Signals ?
CAN_VOSF=no
if [[ -n "$sigsegv_recovery" ]]; then
  CAN_VOSF=yes
fi

dnl A dummy program that returns always true
AC_PATH_PROG([BLESS], "true")

dnl Check for linker script support
case $target_os:$target_cpu in
linux*:i?86)    LINKER_SCRIPT_FLAGS="-Wl,-T,ldscripts/linux-i386.ld";;
linux*:x86_64)  LINKER_SCRIPT_FLAGS="-Wl,-T,ldscripts/linux-x86_64.ld";;
linux*:powerpc) LINKER_SCRIPT_FLAGS="-Wl,-T,ldscripts/linux-ppc.ld";;
netbsd*:i?86)   LINKER_SCRIPT_FLAGS="-Wl,-T,ldscripts/linux-i386.ld";;
freebsd*:i?86)  LINKER_SCRIPT_FLAGS="-Wl,-T,ldscripts/freebsd-i386.ld";;
darwin*:*)      LINKER_SCRIPT_FLAGS="-Wl,-seg1addr,0x78048000";;
esac
if [[ -n "$LINKER_SCRIPT_FLAGS" ]]; then
  AC_CACHE_CHECK([whether linker script is usable],
    ac_cv_linker_script_works, [
    AC_LANG_SAVE
    AC_LANG_CPLUSPLUS
    saved_LDFLAGS="$LDFLAGS"
    LDFLAGS="$LDFLAGS $LINKER_SCRIPT_FLAGS"
    AC_TRY_RUN(
      [int main() {if ((char *)&main < (char *)0x70000000) return 1;}],
      [ac_cv_linker_script_works=yes],
      [ac_cv_linker_script_works=no],
      dnl When cross-compiling, assume it works
      [ac_cv_linker_script_works="guessing yes"]
    )
    AC_LANG_RESTORE
    if [[ "$ac_cv_linker_script_works" = "no" ]]; then
      LDFLAGS="$saved_LDFLAGS"
      LINKER_SCRIPT_FLAGS=""
    fi
  ])
fi
AC_TRANSLATE_DEFINE(HAVE_LINKER_SCRIPT, "$ac_cv_linker_script_works",
  [Define if there is a linker script to relocate the executable above 0x70000000.])

dnl Determine the addressing mode to use
if [[ "x$WANT_NATIVE_M68K" = "xyes" ]]; then
  ADDRESSING_MODE="real"
else
  ADDRESSING_MODE=""
  AC_MSG_CHECKING([for the addressing mode to use])
  for am in $ADDRESSING_TEST_ORDER; do
    case $am in
    real)
      dnl Requires ability to mmap() Low Memory globals
      if [[ "x$ac_cv_can_map_lm$ac_cv_pagezero_hack" = "xnono" ]]; then
        continue
      fi
      dnl Requires VOSF screen updates
      if [[ "x$CAN_VOSF" = "xno" ]]; then
        continue
      fi
      dnl Real addressing will probably work.
      ADDRESSING_MODE="real"
      WANT_VOSF=yes dnl we can use VOSF and we need it actually
      DEFINES="$DEFINES -DREAL_ADDRESSING"
      if [[ "x$ac_cv_pagezero_hack" = "xyes" ]]; then
        BLESS=Darwin/lowmem
        LDFLAGS="$LDFLAGS -pagezero_size 0x2000"
      fi
      break
      ;;
    direct)
      dnl Requires VOSF screen updates
      if [[ "x$CAN_VOSF" = "xyes" ]]; then
        ADDRESSING_MODE="direct"
        WANT_VOSF=yes dnl we can use VOSF and we need it actually
        DEFINES="$DEFINES -DDIRECT_ADDRESSING"
        break
      fi
      ;;
    banks)
      dnl Default addressing mode
      ADDRESSING_MODE="memory banks"
      break
      ;;
    *)
      AC_MSG_ERROR([Internal configure.in script error for $am addressing mode])
    esac
  done
  AC_MSG_RESULT($ADDRESSING_MODE)
  if [[ "x$ADDRESSING_MODE" = "x" ]]; then
    AC_MSG_WARN([Sorry, no suitable addressing mode in $ADDRESSING_TEST_ORDER])
    ADDRESSING_MODE="memory banks"
  fi
fi

dnl Banked Memory Addressing mode is not supported by the JIT compiler
if [[ "x$WANT_JIT" = "xyes" -a "x$ADDRESSING_MODE" = "xmemory banks" ]]; then
  AC_MSG_ERROR([Sorry, the JIT Compiler requires Direct Addressing, at least])
fi

dnl Enable VOSF screen updates with this feature is requested and feasible
if [[ "x$WANT_VOSF" = "xyes" -a "x$CAN_VOSF" = "xyes" ]]; then
    AC_DEFINE(ENABLE_VOSF, 1, [Define if using video enabled on SEGV signals.])
else
    WANT_VOSF=no
fi

dnl Check for GAS.
HAVE_GAS=no
AC_MSG_CHECKING(for GAS .p2align feature)
cat >conftest.S << EOF
	.text
	.p2align 5
EOF
if $CC conftest.S -c -o conftest.o >/dev/null 2>&1 ; then HAVE_GAS=yes; fi
AC_MSG_RESULT($HAVE_GAS)

dnl Check for GCC 2.7 or higher.
HAVE_GCC27=no
AC_MSG_CHECKING(for GCC 2.7 or higher)
AC_COMPILE_IFELSE([AC_LANG_PROGRAM([[#if ! (__GNUC__ - 1 > 1 || __GNUC_MINOR__ - 1 > 5)
                                     # error gcc < 2.7
                                     #endif
                                   ]])],
                  [AC_MSG_RESULT(yes); HAVE_GCC27=yes],
                  [AC_MSG_RESULT(no)])

dnl Check for GCC 3.0 or higher.
HAVE_GCC30=no
AC_MSG_CHECKING(for GCC 3.0 or higher)
AC_COMPILE_IFELSE([AC_LANG_PROGRAM([[#if ! (__GNUC__ >= 3)
                                     # error gcc < 3
                                     #endif
                                   ]])],
                  [AC_MSG_RESULT(yes); HAVE_GCC30=yes],
                  [AC_MSG_RESULT(no)])

dnl Check for ICC.
AC_MSG_CHECKING(for ICC)
HAVE_ICC=no
if $CXX -V -v 2>&1 | grep -q "Intel(R) C++ Compiler"; then
  HAVE_ICC=yes
fi
AC_MSG_RESULT($HAVE_ICC)

dnl Set "-fomit-frame-pointer" on i386 GCC 2.7 or higher.
dnl Also set "-fno-exceptions" for C++ because exception handling requires
dnl the frame pointer.
if [[ "x$HAVE_GCC27" = "xyes" -a "x$HAVE_I386" = "xyes" ]]; then
  CFLAGS="$CFLAGS -fomit-frame-pointer"
  CXXFLAGS="$CXXFLAGS -fomit-frame-pointer -fno-exceptions"
fi

dnl (gb) Do not merge constants since it breaks fpu/fpu_x86.cpp.
dnl As of 2001/08/02, this affects the following compilers:
dnl Official: probably gcc-3.1 (mainline CVS)
dnl Mandrake: gcc-2.96 >= 0.59mdk, gcc-3.0.1 >= 0.1mdk
dnl Red Hat : gcc-2.96 >= 89, gcc-3.0 >= 1
if [[ "x$HAVE_GCC27" = "xyes" -a "x$HAVE_ICC" = "xno" ]]; then
  SAVED_CXXFLAGS="$CXXFLAGS"
  CXXFLAGS="$CXXFLAGS -fno-merge-constants"
  AC_CACHE_CHECK([whether GCC supports constants merging], ac_cv_gcc_constants_merging, [
    AC_LANG_SAVE
    AC_LANG_CPLUSPLUS
    AC_TRY_COMPILE([],[],[ac_cv_gcc_constants_merging=yes],[ac_cv_gcc_constants_merging=no])
    AC_LANG_RESTORE
  ])
  if [[ "x$ac_cv_gcc_constants_merging" != "xyes" ]]; then
    CXXFLAGS="$SAVED_CXXFLAGS"
  fi
fi

dnl Store motion was introduced in 3.3-hammer branch and any gcc >= 3.4
dnl However, there are some corner cases exposed on x86-64
if [[ "x$HAVE_GCC27" = "xyes" -a "x$HAVE_ICC" = "xno" ]]; then
  SAVED_CXXFLAGS="$CXXFLAGS"
  CXXFLAGS="$CXXFLAGS -fno-gcse-sm"
  AC_CACHE_CHECK([whether GCC supports store motion], ac_cv_gcc_store_motion, [
    AC_LANG_SAVE
    AC_LANG_CPLUSPLUS
    AC_TRY_COMPILE([],[],[ac_cv_gcc_store_motion=yes],[ac_cv_gcc_store_motion=no])
    AC_LANG_RESTORE
  ])
  if [[ "x$ac_cv_gcc_store_motion" != "xyes" ]]; then
    CXXFLAGS="$SAVED_CXXFLAGS"
  fi
fi

dnl Add -fno-strict-aliasing for slirp sources
if [[ "x$HAVE_GCC30" = "xyes" ]]; then
  SAVED_CFLAGS="$CFLAGS"
  CFLAGS="$CFLAGS -fno-strict-aliasing"
  AC_CACHE_CHECK([whether the compiler supports -fno-strict-aliasing],
    ac_cv_gcc_no_strict_aliasing, [
    AC_TRY_COMPILE([],[],[ac_cv_gcc_no_strict_aliasing=yes],[ac_cv_gcc_no_strict_aliasing=no])
  ])
  if [[ "x$ac_cv_gcc_no_strict_aliasing" = "xyes" ]]; then
    AC_SUBST(SLIRP_CFLAGS, "-fno-strict-aliasing")
  fi
  CFLAGS="$SAVED_CFLAGS"
fi

dnl Add -mdynamic-no-pic for MacOS X (XXX icc10 will support MacOS X)
if [[ "x$HAVE_GCC30" = "xyes" -a "x$HAVE_ICC" = "xno" ]]; then
  SAVED_CFLAGS="$CFLAGS"
  CFLAGS="$CFLAGS -mdynamic-no-pic"
  AC_CACHE_CHECK([whether the compiler supports -mdynamic-no-pic],
    ac_cv_gcc_mdynamic_no_pic, [
    AC_TRY_COMPILE([],[],[ac_cv_gcc_mdynamic_no_pic=yes],[ac_cv_gcc_mdynamic_no_pic=no])
  ])
  if [[ "x$ac_cv_gcc_mdynamic_no_pic" = "xyes" ]]; then
    CXXFLAGS="$CXXFLAGS -mdynamic-no-pic"
  else
    CFLAGS="$SAVED_CFLAGS"
  fi
fi

dnl Select appropriate CPU source and REGPARAM define.
ASM_OPTIMIZATIONS=none
CPUSRCS="cpuemu1.cpp cpuemu2.cpp cpuemu3.cpp cpuemu4.cpp cpuemu5.cpp cpuemu6.cpp cpuemu7.cpp cpuemu8.cpp"

dnl (gb) JITSRCS will be emptied later if the JIT is not available
dnl Other platforms should define their own set of noflags file variants
CAN_JIT=no
JITSRCS="compemu1.cpp compemu2.cpp compemu3.cpp compemu4.cpp compemu5.cpp compemu6.cpp compemu7.cpp compemu8.cpp"

if [[ "x$HAVE_GCC27" = "xyes" -a "x$HAVE_I386" = "xyes" ]]; then
  dnl i386 CPU
  DEFINES="$DEFINES -DUNALIGNED_PROFITABLE -DREGPARAM=\"__attribute__((regparm(3)))\""
  if [[ "x$HAVE_GAS" = "xyes" ]]; then
    ASM_OPTIMIZATIONS=i386
    DEFINES="$DEFINES -DX86_ASSEMBLY -DOPTIMIZED_FLAGS -DSAHF_SETO_PROFITABLE"
    JITSRCS="cpuemu1_nf.cpp cpuemu2_nf.cpp cpuemu3_nf.cpp cpuemu4_nf.cpp cpuemu5_nf.cpp cpuemu6_nf.cpp cpuemu7_nf.cpp cpuemu8_nf.cpp $JITSRCS"
    CAN_JIT=yes
  fi
elif [[ "x$HAVE_GCC30" = "xyes" -a "x$HAVE_X86_64" = "xyes" ]]; then
  dnl x86-64 CPU
  DEFINES="$DEFINES -DUNALIGNED_PROFITABLE"
  if [[ "x$HAVE_GAS" = "xyes" ]]; then
    ASM_OPTIMIZATIONS="x86-64"
    DEFINES="$DEFINES -DX86_64_ASSEMBLY -DOPTIMIZED_FLAGS"
    JITSRCS="cpuemu1_nf.cpp cpuemu2_nf.cpp cpuemu3_nf.cpp cpuemu4_nf.cpp cpuemu5_nf.cpp cpuemu6_nf.cpp cpuemu7_nf.cpp cpuemu8_nf.cpp $JITSRCS"
    CAN_JIT=yes
  fi
elif [[ "x$HAVE_GCC27" = "xyes" -a "x$HAVE_SPARC" = "xyes" -a "x$HAVE_GAS" = "xyes" ]]; then
  dnl SPARC CPU
  case "$target_os" in
  solaris*)
    AC_MSG_CHECKING(SPARC CPU architecture)
    SPARC_TYPE=`Solaris/which_sparc`
    AC_MSG_RESULT($SPARC_TYPE)
    case "$SPARC_TYPE" in
    SPARC_V8)
      ASM_OPTIMIZATIONS="SPARC V8 architecture"
      DEFINES="$DEFINES -DSPARC_V8_ASSEMBLY" dnl -DOPTIMIZED_FLAGS"
      CFLAGS="$CFLAGS -Wa,-Av8"
      CXXFLAGS="$CXXFLAGS -Wa,-Av8"
      ;;
    SPARC_V9)
      ASM_OPTIMIZATIONS="SPARC V9 architecture"
      DEFINES="$DEFINES -DSPARC_V9_ASSEMBLY" dnl -DOPTIMIZED_FLAGS"
      CFLAGS="$CFLAGS -Wa,-Av9"
      CXXFLAGS="$CXXFLAGS -Wa,-Av9"
      ;;
    esac
    ;;
  esac
elif [[ "x$WANT_NATIVE_M68K" = "xyes" ]]; then
  dnl Native m68k, no emulation
  CPUINCLUDES="-I../native_cpu"
  CPUSRCS="asm_support.s"
fi

dnl Enable JIT compiler, if possible.
if [[ "x$WANT_JIT" = "xyes" -a "x$CAN_JIT" ]]; then
  JITSRCS="$JITSRCS ../uae_cpu/compiler/compemu_support.cpp ../uae_cpu/compiler/compemu_fpp.cpp compstbl.o cpustbl_nf.o"
  DEFINES="$DEFINES -DUSE_JIT -DUSE_JIT_FPU"
  
  if [[ "x$WANT_JIT_DEBUG" = "xyes" ]]; then
    if [[ "x$WANT_MON" = "xyes" ]]; then
      DEFINES="$DEFINES -DJIT_DEBUG=1"
    else
      AC_MSG_WARN([cxmon not found, ignoring --enable-jit-debug])
      WANT_JIT_DEBUG=no
    fi
  fi

  dnl IEEE core is the only FPU emulator to use with the JIT compiler
  case $FPE_CORE_TEST_ORDER in
  ieee*) ;;
  *) AC_MSG_WARN([Forcing use of the IEEE FPU core, as the JIT compiler supports only this one.]) ;;
  esac
  FPE_CORE_TEST_ORDER="ieee"
else
  WANT_JIT=no
  WANT_JIT_DEBUG=no
  JITSRCS=""
fi

dnl Utility macro used by next two tests.
dnl AC_EXAMINE_OBJECT(C source code,
dnl	commands examining object file,
dnl	[commands to run if compile failed]):
dnl
dnl Compile the source code to an object file; then convert it into a
dnl printable representation.  All unprintable characters and
dnl asterisks (*) are replaced by dots (.).  All white space is
dnl deleted.  Newlines (ASCII 0x10) in the input are preserved in the
dnl output, but runs of newlines are compressed to a single newline.
dnl Finally, line breaks are forcibly inserted so that no line is
dnl longer than 80 columns and the file ends with a newline.  The
dnl result of all this processing is in the file conftest.dmp, which
dnl may be examined by the commands in the second argument.
dnl
AC_DEFUN([gcc_AC_EXAMINE_OBJECT],
[AC_LANG_SAVE
AC_LANG_C
dnl Next bit cribbed from AC_TRY_COMPILE.
cat > conftest.$ac_ext <<EOF
[#line __oline__ "configure"
#include "confdefs.h"
$1
]EOF
if AC_TRY_EVAL(ac_compile); then
  od -c conftest.o |
    sed ['s/^[0-7]*[ 	]*/ /
	  s/\*/./g
	  s/ \\n/*/g
	  s/ [0-9][0-9][0-9]/./g
	  s/  \\[^ ]/./g'] |
    tr -d '
 ' | tr -s '*' '
' | fold | sed '$a\
' > conftest.dmp
  $2
ifelse($3, , , else
  $3
)dnl
fi
rm -rf conftest*
AC_LANG_RESTORE])

dnl Floating point format probe.
dnl The basic concept is the same as the above: grep the object
dnl file for an interesting string.  We have to watch out for
dnl rounding changing the values in the object, however; this is
dnl handled by ignoring the least significant byte of the float.
dnl
dnl Does not know about VAX G-float or C4x idiosyncratic format.
dnl It does know about PDP-10 idiosyncratic format, but this is
dnl not presently supported by GCC.  S/390 "binary floating point"
dnl is in fact IEEE (but maybe we should have that in EBCDIC as well
dnl as ASCII?)
dnl
AC_DEFUN([gcc_AC_C_FLOAT_FORMAT],
[AC_CACHE_CHECK(floating point format, ac_cv_c_float_format,
[gcc_AC_EXAMINE_OBJECT(
[/* This will not work unless sizeof(double) == 8.  */
extern char sizeof_double_must_be_8 [sizeof(double) == 8 ? 1 : -1];

/* This structure must have no internal padding.  */
struct possibility {
  char prefix[8];
  double candidate;
  char postfix[8];
};

#define C(cand) { "\nformat:", cand, ":tamrof\n" }
struct possibility table [] =
{
  C( 3.25724264705901305206e+01), /* @@IEEEFP - IEEE 754 */
  C( 3.53802595280598432000e+18), /* D__float - VAX */
  C( 5.32201830133125317057e-19), /* D.PDP-10 - PDP-10 - the dot is 0x13a */
  C( 1.77977764695171661377e+10), /* IBMHEXFP - s/390 format, ascii */
  C(-5.22995989424860458374e+10)  /* IBMHEXFP - s/390 format, EBCDIC */
};],
 [if   grep 'format:.@IEEEF.:tamrof' conftest.dmp >/dev/null 2>&1; then
    ac_cv_c_float_format='IEEE (big-endian)'
  elif grep 'format:.I@@PFE.:tamrof' conftest.dmp >/dev/null 2>&1; then
    ac_cv_c_float_format='IEEE (big-endian)'
  elif grep 'format:.FEEEI@.:tamrof' conftest.dmp >/dev/null 2>&1; then
    ac_cv_c_float_format='IEEE (little-endian)'
  elif grep 'format:.EFP@@I.:tamrof' conftest.dmp >/dev/null 2>&1; then
    ac_cv_c_float_format='IEEE (little-endian)'
  elif grep 'format:.__floa.:tamrof' conftest.dmp >/dev/null 2>&1; then
    ac_cv_c_float_format='VAX D-float'
  elif grep 'format:..PDP-1.:tamrof' conftest.dmp >/dev/null 2>&1; then
    ac_cv_c_float_format='PDP-10'
  elif grep 'format:.BMHEXF.:tamrof' conftest.dmp >/dev/null 2>&1; then
    ac_cv_c_float_format='IBM 370 hex'
  else
    AC_MSG_ERROR(Unknown floating point format)
  fi],
  [AC_MSG_ERROR(compile failed)])
])
# IEEE is the default format.  If the float endianness isn't the same
# as the integer endianness, we have to set FLOAT_WORDS_BIG_ENDIAN
# (which is a tristate: yes, no, default).  This is only an issue with
# IEEE; the other formats are only supported by a few machines each,
# all with the same endianness.
format=IEEE_FLOAT_FORMAT
fbigend=
case $ac_cv_c_float_format in
    'IEEE (big-endian)' )
	if test $ac_cv_c_bigendian = no; then
	    fbigend=1
	fi
	;;
    'IEEE (little-endian)' )
	if test $ac_cv_c_bigendian = yes; then
	    fbigend=0
	fi
	;;
    'VAX D-float' )
	format=VAX_FLOAT_FORMAT
	;;
    'PDP-10' )
	format=PDP10_FLOAT_FORMAT
	;;
    'IBM 370 hex' )
	format=IBM_FLOAT_FORMAT
	;;
esac
AC_DEFINE_UNQUOTED(HOST_FLOAT_FORMAT, $format,
  [Define to the floating point format of the host machine.])
if test -n "$fbigend"; then
	AC_DEFINE_UNQUOTED(HOST_FLOAT_WORDS_BIG_ENDIAN, $fbigend,
  [Define to 1 if the host machine stores floating point numbers in
   memory with the word containing the sign bit at the lowest address,
   or to 0 if it does it the other way around.

   This macro should not be defined if the ordering is the same as for
   multi-word integers.])
fi
])

dnl Select appropriate FPU source.
gcc_AC_C_FLOAT_FORMAT
AC_CHECK_HEADERS(ieee754.h ieeefp.h floatingpoint.h nan.h)

for fpe in $FPE_CORE_TEST_ORDER; do
  case $fpe in
  ieee)
    case $ac_cv_c_float_format in
    IEEE*)
      FPE_CORE="IEEE fpu core"
      DEFINES="$DEFINES -DFPU_IEEE"
      FPUSRCS="../uae_cpu/fpu/fpu_ieee.cpp"
      dnl Math functions not mandated by C99 standard
      AC_CHECK_FUNCS(isnanl isinfl)
      dnl Math functions required by C99 standard, but probably not
      dnl implemented everywhere. In that case, we fall back to the
      dnl regular variant for doubles.
      AC_CHECK_FUNCS(logl log10l expl powl fabsl sqrtl)
      AC_CHECK_FUNCS(sinl cosl tanl sinhl coshl tanhl)
      AC_CHECK_FUNCS(asinl acosl atanl asinhl acoshl atanhl)
      AC_CHECK_FUNCS(floorl ceill)
      break
      ;;
    esac
    ;;
  x86)
    if [[ ":$HAVE_GCC27:$HAVE_I386:$HAVE_GAS:" = ":yes:yes:yes:" ]]; then
      FPE_CORE="i387 fpu core"
      DEFINES="$DEFINES -DFPU_X86"
      FPUSRCS="../uae_cpu/fpu/fpu_x86.cpp"
      break
    fi
    ;;
  uae)
    FPE_CORE="uae fpu core"
    DEFINES="$DEFINES -DFPU_UAE"
    FPUSRCS="../uae_cpu/fpu/fpu_uae.cpp"
    break
    ;;
  *)
    AC_MSG_ERROR([Internal configure.in script error for $fpe fpu core])
    ;;
  esac
done
if [[ "x$FPE_CORE" = "x" ]]; then
  AC_MSG_ERROR([Sorry, no suitable FPU core found in $FPE_CORE_TEST_ORDER])
fi

dnl Check for certain math functions
AC_CHECK_FUNCS(atanh)
AC_CHECK_FUNCS(isnan isinf finite isnormal signbit)

dnl UAE CPU sources for all non-m68k-native architectures.
if [[ "x$WANT_NATIVE_M68K" = "xno" ]]; then
  CPUINCLUDES="-I../uae_cpu"
  CPUSRCS="../uae_cpu/basilisk_glue.cpp ../uae_cpu/memory.cpp ../uae_cpu/newcpu.cpp ../uae_cpu/readcpu.cpp $FPUSRCS cpustbl.cpp cpudefs.cpp $CPUSRCS $JITSRCS"
fi

dnl Or if we have -IPA (MIPSPro compilers)
if [[ "x$HAVE_IPA" = "xyes" ]]; then
  CFLAGS="`echo $CFLAGS | sed -e 's/-g//g'` -O3 -OPT:Olimit=0 -IPA"
  CXXFLAGS="`echo $CXXFLAGS | sed -e 's/-g//g'` -O3 -OPT:Olimit=0 -IPA"
  CXXFLAGS="-LANG:std $CXXFLAGS"
  LDFLAGS="$LDFLAGS -O3 -OPT:Olimit=0 -IPA"
fi

dnl Generate Makefile.
AC_SUBST(DEFINES)
AC_SUBST(SYSSRCS)
AC_SUBST(CPUINCLUDES)
AC_SUBST(CPUSRCS)
AC_SUBST(BLESS)
AC_SUBST(KEYCODES)
AC_CONFIG_FILES([Makefile])
AC_OUTPUT

dnl Print summary.
echo
echo Basilisk II configuration summary:
echo
echo Mac OS X GUI ........................... : $WANT_MACOSX_GUI
echo Mac OS X Sound ......................... : $WANT_MACOSX_SOUND
echo SDL support ............................ : $SDL_SUPPORT
echo BINCUE support ......................... : $have_bincue
echo LIBVHD support ......................... : $have_libvhd
echo XFree86 DGA support .................... : $WANT_XF86_DGA
echo XFree86 VidMode support ................ : $WANT_XF86_VIDMODE
echo fbdev DGA support ...................... : $WANT_FBDEV_DGA
echo Enable video on SEGV signals ........... : $WANT_VOSF
echo ESD sound support ...................... : $WANT_ESD
echo GTK user interface ..................... : $WANT_GTK
echo mon debugger support ................... : $WANT_MON
echo Running m68k code natively ............. : $WANT_NATIVE_M68K
echo Use JIT compiler ....................... : $WANT_JIT
echo JIT debug mode ......................... : $WANT_JIT_DEBUG
echo Floating-Point emulation core .......... : $FPE_CORE
echo Assembly optimizations ................. : $ASM_OPTIMIZATIONS
echo Addressing mode ........................ : $ADDRESSING_MODE
echo Bad memory access recovery type ........ : $sigsegv_recovery
echo
echo "Configuration done. Now type \"make\" (or \"gmake\")."<|MERGE_RESOLUTION|>--- conflicted
+++ resolved
@@ -21,13 +21,11 @@
 dnl Mac OS X GUI.
 AC_ARG_ENABLE(macosx-gui,    [  --enable-macosx-gui     enable Mac OS X GUI [default=no]], [WANT_MACOSX_GUI=$enableval], [WANT_MACOSX_GUI=no])
 
-<<<<<<< HEAD
 dnl Mac OS X Sound
 AC_ARG_ENABLE(macosx-sound,  [  --enable-macosx-sound   enable Mac OS X Sound [default=no]], [WANT_MACOSX_SOUND=$enableval], [WANT_MACOSX_SOUND=no])
-=======
+
 dnl Mac OS X etherslave support
 AC_ARG_ENABLE(macosx-etherslave,  [  --enable-macosx-etherslave   enable Mac OS X Sound [default=no]], [WANT_MACOSX_ETHERSLAVE=$enableval], [WANT_MACOSX_ETHERSLAVE=no])
->>>>>>> e91a03f4
 
 dnl Video options.
 AC_ARG_ENABLE(xf86-dga,      [  --enable-xf86-dga       use the XFree86 DGA extension [default=yes]], [WANT_XF86_DGA=$enableval], [WANT_XF86_DGA=yes])
@@ -732,13 +730,11 @@
   EXTRASYSSRCS="$EXTRASYSSRCS main_unix.cpp prefs_unix.cpp"
 fi
 
-<<<<<<< HEAD
 if [[ "x$WANT_MACOSX_SOUND" = "xyes" ]]; then
   AUDIOSRC="../MacOSX/audio_macosx.cpp ../MacOSX/AudioBackEnd.cpp ../MacOSX/AudioDevice.cpp ../MacOSX/MacOSX_sound_if.cpp"
   LIBS="$LIBS -framework AudioToolbox -framework AudioUnit -framework CoreAudio"
 fi
 
-=======
 if [[ "x$WANT_MACOSX_ETHERSLAVE" = "xyes" ]]; then
     EXTRASYSSRCS="$EXTRASYSSRCS ../MacOSX/runtool.m"
     LIBS="$LIBS -framework Security"
@@ -747,7 +743,6 @@
 
 AC_SUBST(MACOSX_ETHERSLAVE, $WANT_MACOSX_ETHERSLAVE)
 
->>>>>>> e91a03f4
 dnl SDL overrides
 if [[ "x$WANT_SDL" = "xyes" ]]; then
   AC_DEFINE(USE_SDL, 1, [Define to enble SDL support])
