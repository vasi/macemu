dnl Process this file with autoconf to produce a configure script.
dnl Written in 2002 by Christian Bauer et al.

AC_INIT([Basilisk II], 1.0, [Christian.Bauer@uni-mainz.de], BasiliskII)
AC_CONFIG_SRCDIR(main_unix.cpp)
AC_PREREQ(2.52)
AC_CONFIG_HEADER(config.h)

AC_USE_SYSTEM_EXTENSIONS

dnl Aliases for PACKAGE and VERSION macros.
AC_DEFINE_UNQUOTED(PACKAGE, "$PACKAGE_NAME", [Define this program name.])
AC_DEFINE_UNQUOTED(VERSION, "$PACKAGE_VERSION", [Define this program version.])

dnl Some systems do not put corefiles in the currect directory, avoid saving
dnl cores for the configure tests since some are intended to dump core.
ulimit -c 0

AC_ARG_ENABLE(standalone-gui,[  --enable-standalone-gui enable a standalone GUI prefs editor [default=no]], [WANT_STANDALONE_GUI=$enableval], [WANT_STANDALONE_GUI=no])

dnl Mac OS X GUI.
AC_ARG_ENABLE(macosx-gui,    [  --enable-macosx-gui     enable Mac OS X GUI [default=no]], [WANT_MACOSX_GUI=$enableval], [WANT_MACOSX_GUI=no])

dnl Mac OS X Sound
AC_ARG_ENABLE(macosx-sound,  [  --enable-macosx-sound   enable Mac OS X Sound [default=no]], [WANT_MACOSX_SOUND=$enableval], [WANT_MACOSX_SOUND=no])

dnl Video options.
AC_ARG_ENABLE(xf86-dga,      [  --enable-xf86-dga       use the XFree86 DGA extension [default=yes]], [WANT_XF86_DGA=$enableval], [WANT_XF86_DGA=yes])
AC_ARG_ENABLE(xf86-vidmode,  [  --enable-xf86-vidmode   use the XFree86 VidMode extension [default=yes]], [WANT_XF86_VIDMODE=$enableval], [WANT_XF86_VIDMODE=yes])
AC_ARG_ENABLE(fbdev-dga,     [  --enable-fbdev-dga      use direct frame buffer access via /dev/fb [default=yes]], [WANT_FBDEV_DGA=$enableval], [WANT_FBDEV_DGA=yes])
AC_ARG_ENABLE(vosf,          [  --enable-vosf           enable video on SEGV signals [default=yes]], [WANT_VOSF=$enableval], [WANT_VOSF=yes])

dnl SDL options.
AC_ARG_ENABLE(sdl-static,    [  --enable-sdl-static     use SDL static libraries for linking [default=no]], [WANT_SDL_STATIC=$enableval], [WANT_SDL_STATIC=no])
AC_ARG_ENABLE(sdl-video,     [  --enable-sdl-video      use SDL for video graphics [default=no]], [WANT_SDL_VIDEO=$enableval], [WANT_SDL_VIDEO=yes])
AC_ARG_ENABLE(sdl-audio,     [  --enable-sdl-audio      use SDL for audio [default=no]], [WANT_SDL_AUDIO=$enableval], [WANT_SDL_AUDIO=yes])
AC_ARG_ENABLE(sdl-framework,    [  --enable-sdl-framework  use SDL framework [default=no]], [WANT_SDL_FRAMEWORK=$enableval], [WANT_SDL_FRAMEWORK=no])
AC_ARG_ENABLE(sdl-framework-prefix,    [  --enable-sdl-framework-prefix=PFX    default=/Library/Frameworks], [SDL_FRAMEWORK="$enableval"], [SDL_FRAMEWORK=/Library/Frameworks])
AC_ARG_WITH(sdl1,            [  --with-sdl1             use SDL 1.x, rather than SDL 2.x [default=no]], [WANT_SDL_VERSION_MAJOR=1], [])

dnl JIT compiler options.
AC_ARG_ENABLE(jit-compiler,  [  --enable-jit-compiler   enable JIT compiler [default=yes]], [WANT_JIT=$enableval], [WANT_JIT=yes])
AC_ARG_ENABLE(jit-debug,     [  --enable-jit-debug      activate native code disassemblers [default=no]], [WANT_JIT_DEBUG=$enableval], [WANT_JIT_DEBUG=no])

dnl FPU emulation core.
AC_ARG_ENABLE(fpe,
[  --enable-fpe=FPE        specify which fpu emulator to use [default=auto]],
[ case "$enableval" in
    dnl default is always ieee, if architecture has this fp format
    auto)	FPE_CORE_TEST_ORDER="ieee uae";;
    ieee)	FPE_CORE_TEST_ORDER="ieee";;
    uae)	FPE_CORE_TEST_ORDER="uae";;
    x86)	FPE_CORE_TEST_ORDER="x86";;
	*)		AC_MSG_ERROR([--enable-fpe takes only one of the following values: auto, x86, ieee, uae]);;
  esac
],
[ FPE_CORE_TEST_ORDER="ieee uae"
])

dnl Addressing modes.
AC_ARG_ENABLE(addressing,
[  --enable-addressing=AM  specify the addressing mode to use [default=fastest]],
[ case "$enableval" in
    real) 	ADDRESSING_TEST_ORDER="real";;
    direct)	ADDRESSING_TEST_ORDER="direct";;
    banks)	ADDRESSING_TEST_ORDER="banks";;
    fastest)ADDRESSING_TEST_ORDER="direct banks";;
    *)		AC_MSG_ERROR([--enable-addressing takes only one of the following values: fastest, real, direct, banks]);;
  esac
],
[ ADDRESSING_TEST_ORDER="direct banks"
])

dnl External packages.
AC_ARG_WITH(esd,             [  --with-esd              support ESD for sound under Linux/FreeBSD [default=yes]], [WANT_ESD=$withval], [WANT_ESD=yes])
AC_ARG_WITH(gtk,             [  --with-gtk              use GTK user interface [default=yes]],
  [case "$withval" in
   gtk1)      WANT_GTK="gtk";;
   gtk|gtk2)  WANT_GTK="$withval";;
   yes)       WANT_GTK="gtk2 gtk";;
   *)         WANT_GTK="no";;
   esac],
  [WANT_GTK="gtk2 gtk"])
AC_ARG_WITH(mon,             [  --with-mon              use mon as debugger [default=no]], [WANT_MON=$withval], [WANT_MON=no])

AC_ARG_WITH(bincue,   
  AS_HELP_STRING([--with-bincue], [Allow cdrom image files in bin/cue mode]))

AC_ARG_WITH(libvhd,   
  AS_HELP_STRING([--with-libvhd], [Enable VHD disk images]))

AC_ARG_WITH(vdeplug,
  AS_HELP_STRING([--with-vdeplug], [Enable VDE virtual network support]),
  [],
  [with_vdeplug=yes])

  
dnl Cross Compiling results in 'guesses' being made about the target system. These defaults are oftetimes incorrect.
dnl The following Environment variables allow you to configure the default guess value for each option in the configure script.
AC_ARG_VAR(BII_CROSS_SOCKLEN_T, [  Whether sys/socket.h defines type socklen_t. [default=guessing no]])
if [[ "x$BII_CROSS_SOCKLEN_T" = "x" ]]; then
	BII_CROSS_SOCKLEN_T="guessing no"
fi

AC_ARG_VAR(BII_CROSS_BYTE_BITFIELDS, [  Whether non-GCC compilers support byte bit-fields. [default=guessing no]])
if [[ "x$BII_CROSS_BYTE_BITFIELDS" = "x" ]]; then
	BII_CROSS_BYTE_BITFIELDS="guessing no"
fi

AC_ARG_VAR(BII_CROSS_VM_PROTECT, [  Whether vm_protect works on the target system [default=guessing no]])
if [[ "x$BII_CROSS_VM_PROTECT" = "x" ]]; then
	BII_CROSS_VM_PROTECT="guessing no"
fi

AC_ARG_VAR(BII_CROSS_MMAP_ANON, [  Whether anonymous mmap() works on the target system [default=guessing no]])
if [[ "x$BII_CROSS_MMAP_ANON" = "x" ]]; then
	BII_CROSS_MMAP_ANON="guessing no"
fi

AC_ARG_VAR(BII_CROSS_MMAP_SUPPORTS_MAP_ANONYMOUS, [  Whether <sys/mman.h> defines MAP_ANON and mmap()'ing with MAP_ANON works on the target system [default=guessing no]])
if [[ "x$BII_CROSS_MMAP_SUPPORTS_MAP_ANONYMOUS" = "x" ]]; then
	BII_CROSS_MMAP_SUPPORTS_MAP_ANONYMOUS="guessing no"
fi

AC_ARG_VAR(BII_CROSS_MPROTECT_WORKS, [  Whether mprotect works on the target system [default=guessing no]])
if [[ "x$BII_CROSS_MPROTECT_WORKS" = "x" ]]; then
	BII_CROSS_MPROTECT_WORKS="guessing no"
fi

AC_ARG_VAR(BII_CROSS_MAP_LOW_AREA, [  Whether the target system can map 0x2000 bytes from 0x0000 [default=guessing no]])
if [[ "x$BII_CROSS_MAP_LOW_AREA" = "x" ]]; then
	BII_CROSS_MAP_LOW_AREA="guessing no"
fi

AC_ARG_VAR(BII_CROSS_SIGNAL_NEED_REINSTALL, [  Whether the target system needs signal handlers to be reinstalled [default=guessing yes]])
if [[ "x$BII_CROSS_SIGNAL_NEED_REINSTALL" = "x" ]]; then
	BII_CROSS_SIGNAL_NEED_REINSTALL="guessing yes"
fi

AC_ARG_VAR(BII_CROSS_SIGACTION_NEED_REINSTALL, [  Whether the target system needs signal action handlers to be reinstalled [default=guessing yes]])
if [[ "x$BII_CROSS_SIGACTION_NEED_REINSTALL" = "x" ]]; then
	BII_CROSS_SIGACTION_NEED_REINSTALL="guessing yes"
fi

AC_ARG_VAR(BII_CROSS_HAVE_MACH_EXCEPTIONS, [  Whether the target system has mach exceptions [default=no]])
if [[ "x$BII_CROSS_HAVE_MACH_EXCEPTIONS" = "x" ]]; then
	BII_CROSS_HAVE_MACH_EXCEPTIONS="no"
fi

AC_ARG_VAR(BII_CROSS_HAVE_WIN32_EXCEPTIONS, [  Whether the target system has win32 exceptions [default=no]])
if [[ "x$BII_CROSS_HAVE_WIN32_EXCEPTIONS" = "x" ]]; then
	BII_CROSS_HAVE_WIN32_EXCEPTIONS="no"
fi

AC_ARG_VAR(BII_CROSS_HAVE_ASM_EXTENDED_SIGNALS, [  Whether the target system has extended signals supported with <asm/ucontext.h> [default=no]])
if [[ "x$BII_CROSS_HAVE_ASM_EXTENDED_SIGNALS" = "x" ]]; then
	BII_CROSS_HAVE_ASM_EXTENDED_SIGNALS="no"
fi

AC_ARG_VAR(BII_CROSS_HAVE_EXTENDED_SIGNALS, [  Whether the target system supports extended signal handlers [default=no]])
if [[ "x$BII_CROSS_HAVE_EXTENDED_SIGNALS" = "x" ]]; then
	BII_CROSS_HAVE_EXTENDED_SIGNALS="no"
fi

AC_ARG_VAR(BII_CROSS_HAVE_SIGCONTEXT_SUBTERFUGE, [  Whether there is a sigcontext subterfuge for the target system [default=no]])
if [[ "x$BII_CROSS_HAVE_SIGCONTEXT_SUBTERFUGE" = "x" ]]; then
	BII_CROSS_HAVE_SIGCONTEXT_SUBTERFUGE="no"
fi

AC_ARG_VAR(BII_CROSS_SIGSEGV_SKIP_INSTRUCTION, [  Whether the target system can skip instruction in SIGSEGV handler [default=no]])
if [[ "x$BII_CROSS_SIGSEGV_SKIP_INSTRUCTION" = "x" ]]; then
	BII_CROSS_SIGSEGV_SKIP_INSTRUCTION="no"
fi

dnl Canonical system information.
AC_CANONICAL_HOST
AC_CANONICAL_TARGET

dnl Target OS type (target is host if not cross-compiling).
case "$target_os" in
  linux*)	OS_TYPE=linux;;
  netbsd*)	OS_TYPE=netbsd;;
  freebsd*)	OS_TYPE=freebsd;;
  solaris*)	OS_TYPE=solaris;;
  darwin*)	OS_TYPE=darwin;;
  *)		OS_TYPE=`echo $target_os | sed -e 's/-/_/g' | sed -e 's/\./_/g'`;;
esac
DEFINES="$DEFINES -DOS_$OS_TYPE"

dnl Target CPU type.
HAVE_I386=no
HAVE_M68K=no
HAVE_SPARC=no
HAVE_POWERPC=no
HAVE_X86_64=no
case "$target_cpu" in
  i386* | i486* | i586* | i686* | i786* ) HAVE_I386=yes;;
  m68k* ) HAVE_M68K=yes;;
  sparc* ) HAVE_SPARC=yes;;
  powerpc* ) HAVE_POWERPC=yes;;
  x86_64* | amd64* ) HAVE_X86_64=yes;;
esac

dnl Check if we should really be assuming x86_64 even if we detected HAVE_I386 above.
if [[ "x$HAVE_I386" = "xyes" ]]; then
  AC_TRY_RUN([
    int main(void) {
        #if defined(__x86_64__)
                return 0;
        #else
                return 1;
        #endif
    }
  ], [
    HAVE_I386=no
    HAVE_X86_64=yes
  ])
fi

dnl Checks for programs.
AC_PROG_CC
AC_PROG_CC_C_O
AC_PROG_CPP
AC_PROG_CXX
AC_PROG_MAKE_SET
AC_PROG_INSTALL
AC_PROG_EGREP

dnl We use mon if possible.
MONSRCS=
if [[ "x$WANT_MON" = "xyes" ]]; then
  AC_MSG_CHECKING(for mon)
  mon_srcdir=../../../cxmon/src
  if grep mon_init $mon_srcdir/mon.h >/dev/null 2>/dev/null; then
    AC_MSG_RESULT(yes)
    AC_DEFINE(ENABLE_MON, 1, [Define if using "mon".])
    MONSRCS="$mon_srcdir/mon.cpp $mon_srcdir/mon_6502.cpp $mon_srcdir/mon_z80.cpp $mon_srcdir/mon_cmd.cpp $mon_srcdir/mon_disass.cpp $mon_srcdir/mon_ppc.cpp $mon_srcdir/mon_lowmem.cpp $mon_srcdir/disass/floatformat.c $mon_srcdir/disass/i386-dis.c $mon_srcdir/disass/m68k-dis.c $mon_srcdir/disass/m68k-opc.c"
    CXXFLAGS="$CXXFLAGS -I$mon_srcdir -I$mon_srcdir/disass"
    AC_CHECK_LIB(ncurses, tgetent, ,
      [AC_CHECK_LIB(termcap, tgetent, ,
        [AC_CHECK_LIB(termlib, tgetent, ,
          [AC_CHECK_LIB(terminfo, tgetent, ,
            [AC_CHECK_LIB(Hcurses, tgetent, ,
              [AC_CHECK_LIB(curses, tgetent)])])])])])
    AC_CHECK_LIB(readline, readline)
  else
    AC_MSG_RESULT(no)
    AC_MSG_WARN([Could not find mon, ignoring --with-mon.])
    WANT_MON=no
  fi
fi

dnl Checks for libraries.
AC_CHECK_LIB(posix4, sem_init)
AC_CHECK_LIB(rt, timer_create)
AC_CHECK_LIB(rt, shm_open)
AC_CHECK_LIB(m, cos)

dnl AC_CHECK_SDLFRAMEWORK($1=NAME, $2=INCLUDES, $3=ACTION_IF_SUCCESSFUL, $4=ACTION_IF_UNSUCCESSFUL)
dnl AC_TRY_LINK uses main() but SDL needs main to take args,
dnl therefore main is undefined with #undef.
dnl Framework can be in an custom location.
AC_DEFUN([AC_CHECK_SDLFRAMEWORK], [
  AS_VAR_PUSHDEF([ac_Framework], [ac_cv_framework_$1])
  AC_CACHE_CHECK([whether compiler supports framework $1],
    ac_Framework, [
    saved_LIBS="$LIBS"
    LIBS="$LIBS -framework $1"
    if [[ "x$SDL_FRAMEWORK" != "x/System/Library/Frameworks" ]]; then
      LIBS="$saved_LIBS -F$SDL_FRAMEWORK -framework $1"
    fi
    saved_CPPFLAGS="$CPPFLAGS"
    CPPFLAGS="$CPPFLAGS -I$SDL_FRAMEWORK/$1.framework/Headers"
    AC_TRY_LINK(
      [$2
#undef main], [],
      [AS_VAR_SET(ac_Framework, yes); $3], [AS_VAR_SET(ac_Framework, no);
LIBS="$saved_LIBS"; CPPFLAGS="$saved_CPPFLAGS"; $4]
    )
  ])
  AS_IF([test AS_VAR_GET(ac_Framework) = yes],
    [AC_DEFINE(AS_TR_CPP(HAVE_FRAMEWORK_$1), 1, [Define if framework $1 is available.])]
  )
  AS_VAR_POPDEF([ac_Framework])
])

dnl Do we need SDL?
WANT_SDL=no
if [[ "x$WANT_SDL_VIDEO" = "xyes" ]]; then
  WANT_SDL=yes
  WANT_XF86_DGA=no
  WANT_XF86_VIDMODE=no
  WANT_FBDEV_DGA=no
  SDL_SUPPORT="$SDL_SUPPORT video"
fi
if [[ "x$WANT_SDL_AUDIO" = "xyes" ]]; then
  WANT_SDL=yes
  SDL_SUPPORT="$SDL_SUPPORT audio"
fi
if [[ "x$WANT_SDL" = "xyes" ]]; then
  if [[ "x$WANT_SDL_FRAMEWORK" = "xyes" ]]; then
    TEMP_WANT_SDL_VERSION_MAJOR=$WANT_SDL_VERSION_MAJOR
    if [[ "x$TEMP_WANT_SDL_VERSION_MAJOR" = "x" ]]; then
      TEMP_WANT_SDL_VERSION_MAJOR=2
    fi
    if [[ "x$TEMP_WANT_SDL_VERSION_MAJOR" = "x2" ]]; then
      AC_CHECK_SDLFRAMEWORK(SDL2, [#include <SDL.h>], [
        WANT_SDL_VERSION_MAJOR=2
      ], [
        TEMP_WANT_SDL_VERSION_MAJOR=1
      ])
    fi
    if [[ "x$TEMP_WANT_SDL_VERSION_MAJOR" = "x1" ]]; then
      AC_CHECK_SDLFRAMEWORK(SDL, [#include <SDL.h>], [
        WANT_SDL_VERSION_MAJOR=1
      ])
    fi
  else
    ac_cv_framework_SDL=no
  fi
  if [[ "x$ac_cv_framework_SDL" = "xno" ]]; then
    TEMP_WANT_SDL_VERSION_MAJOR=$WANT_SDL_VERSION_MAJOR
    if [[ "x$TEMP_WANT_SDL_VERSION_MAJOR" = "x" ]]; then
      TEMP_WANT_SDL_VERSION_MAJOR=2
    fi

    dnl use PKG_PROG_PKG_CONFIG to declare PKG_CONFIG variables.  Otherwise,
    dnl PKG_* macros may fail, without much explanation.  The lack of this
    dnl was causing --with-sdl1 to fail, as SDL 1.x could not be detected,
    dnl as the 2nd call to PKG_CHECK_MODULES would fail, as $PKG_CONFIG
    dnl never got defined (bizarrely-enough).  -- dludwig@pobox.com
    PKG_PROG_PKG_CONFIG

    if [[ "x$TEMP_WANT_SDL_VERSION_MAJOR" = "x2" ]]; then
      PKG_CHECK_MODULES([sdl2], [sdl2 >= 2.0], [
        CFLAGS="$CFLAGS $sdl2_CFLAGS"
        CXXFLAGS="$CXXFLAGS $sdl2_CFLAGS"
        LIBS="$LIBS $sdl2_LIBS"
        WANT_SDL_VERSION_MAJOR=2
      ], [
        TEMP_WANT_SDL_VERSION_MAJOR=1
      ])
    fi
    if [[ "x$TEMP_WANT_SDL_VERSION_MAJOR" = "x1" ]]; then
      PKG_CHECK_MODULES([sdl], [sdl >= 1.2], [
        CFLAGS="$CFLAGS $sdl_CFLAGS"
        CXXFLAGS="$CXXFLAGS $sdl_CFLAGS"
        LIBS="$LIBS $sdl_LIBS"
        WANT_SDL_VERSION_MAJOR=1
      ], [
        WANT_SDL=no
        WANT_SDL_VERSION_MAJOR=
      ])
    fi
  fi
  SDL_SUPPORT=`echo "$SDL_SUPPORT" | sed -e "s/^ //"`
else
  SDL_SUPPORT="none"
fi

dnl We need X11, if not using SDL or Mac GUI.
if [[ "x$WANT_SDL_VIDEO" = "xno" -a "x$WANT_MACOSX_GUI" = "xno" ]]; then
  AC_PATH_XTRA
  if [[ "x$no_x" = "xyes" ]]; then
    AC_MSG_ERROR([You need X11 to run Basilisk II.])
  fi
  CFLAGS="$CFLAGS $X_CFLAGS"
  CXXFLAGS="$CXXFLAGS $X_CFLAGS"
  LIBS="$LIBS $X_PRE_LIBS $X_LIBS -lX11 -lXext $X_EXTRA_LIBS"
fi

dnl BINCUE
AS_IF([test  "x$with_bincue" = "xyes" ], [have_bincue=yes], [have_bincue=no])
AS_IF([test  "x$have_bincue" = "xyes" ], [
   if [[ "x$WANT_SDL_AUDIO" = "xyes" ]]; then
       DEFINES="$DEFINES -DBINCUE"
       CPPFLAGS="$CPPFLAGS -DBINCUE"
       AC_SUBST(USE_BINCUE, yes)
   else
       AC_MSG_ERROR([You need SDL Audio to use BINCUE support.])
       AC_SUBST(USE_BINCUE, no)
   fi
], [AC_SUBST(USE_BINCUE, no)])

dnl LIBVHD
AS_IF([test  "x$with_libvhd" = "xyes" ], [have_libvhd=yes], [have_libvhd=no])
AS_IF([test  "x$have_libvhd" = "xyes" ], [
       CPPFLAGS="$CPPFLAGS -DHAVE_LIBVHD"
	   LIBS="$LIBS -lvhd"
	   case $target_os in
	   linux*)
	   LIBS="$LIBS -luuid" 
	   esac
	   AC_CHECK_LIB(vhd, vhd_open)
	   AC_CHECK_LIB(vhd, vhd_io_read)
	   AC_CHECK_LIB(vhd, vhd_io_write)
	   AC_CHECK_LIB(vhd, vhd_close)
])



dnl We want pthreads. Try libpthread first, then npth, then libc_r (FreeBSD), then PTL.
HAVE_PTHREADS=no
AC_SEARCH_LIBS([pthread_create], [pthread npth c_r PTL], [
  HAVE_PTHREADS=yes
])
if [[ "x$HAVE_PTHREADS" = "xyes" ]]; then
  AC_DEFINE(HAVE_PTHREADS, 1, [Define if pthreads are available.])
fi
AC_CHECK_FUNCS(pthread_cond_init)
AC_CHECK_FUNCS(pthread_cancel pthread_testcancel)
AC_CHECK_FUNCS(pthread_mutexattr_setprotocol)
AC_CHECK_FUNCS(pthread_mutexattr_settype)
AC_CHECK_FUNCS(pthread_mutexattr_setpshared)

dnl If POSIX.4 semaphores are not available, we emulate them with pthread mutexes.
SEMSRC=
AC_CHECK_FUNCS(sem_init, , [
  if test "x$HAVE_PTHREADS" = "xyes"; then
    SEMSRC=posix_sem.cpp
  fi
])

dnl We use DGA (XFree86 or fbdev) if possible.
if [[ "x$WANT_XF86_DGA" = "xyes" ]]; then
  AC_CHECK_LIB(Xxf86dga, XF86DGAQueryExtension, [
    AC_DEFINE(ENABLE_XF86_DGA, 1, [Define if using XFree86 DGA extension.])
    LIBS="$LIBS -lXxf86dga"
    if [[ "x$WANT_FBDEV_DGA" = "xyes" ]]; then
      AC_MSG_WARN([Cannot have both --enable-xf86-dga and --enable-fbdev-dga, ignoring --enable-fbdev-dga.])
      WANT_FBDEV_DGA=no
    fi
  ], [
    AC_MSG_WARN([Could not find XFree86 DGA extension, ignoring --enable-xf86-dga.])
    WANT_XF86_DGA=no
  ])
fi
if [[ "x$WANT_FBDEV_DGA" = "xyes" ]]; then
  AC_DEFINE(ENABLE_FBDEV_DGA, 1, [Define if using DGA with framebuffer device.])
fi

dnl We use XFree86 VidMode if possible.
if [[ "x$WANT_XF86_VIDMODE" = "xyes" ]]; then
  AC_CHECK_LIB(Xxf86vm, XF86VidModeQueryExtension, [
    AC_DEFINE(ENABLE_XF86_VIDMODE, 1, [Define if using XFree86 DGA extension.])
    LIBS="$LIBS -lXxf86vm"
  ], [
    AC_MSG_WARN([Could not find XFree86 VidMode extension, ignoring --enable-xf86-vidmode.])
    WANT_XF86_VIDMODE=no
  ])
fi

dnl We use GTK+ if possible.
UISRCS=../dummy/prefs_editor_dummy.cpp
case "x$WANT_GTK" in
xgtk2*)
  AM_PATH_GTK_2_0(1.3.15, [
    GUI_CFLAGS="$GTK_CFLAGS"
    GUI_LIBS="$GTK_LIBS"
    WANT_GTK=gtk2
  ], [
    case "x${WANT_GTK}x" in
    *gtkx)
      AC_MSG_WARN([Could not find GTK+ 2.0, trying with GTK+ 1.2.])
      WANT_GTK=gtk
      ;;
    *)
      AC_MSG_WARN([Could not find GTK+, disabling user interface.])
      WANT_GTK=no
      ;;
    esac
  ])
  ;;
esac
if [[ "x$WANT_GTK" = "xgtk" ]]; then
  AM_PATH_GTK(1.2.0, [
    GUI_CFLAGS="$GTK_CFLAGS"
    GUI_LIBS="$GTK_LIBS"
<<<<<<< HEAD
=======
    dnl somehow, <gnome-i18n.h> would redefine gettext() to nothing if
    dnl ENABLE_NLS is not set, thusly conflicting with C++ <string> which
    dnl includes <libintl.h>
    AM_GNU_GETTEXT([external])
>>>>>>> 69bf439f
    B2_PATH_GNOMEUI([
      AC_DEFINE(HAVE_GNOMEUI, 1, [Define if libgnomeui is available.])
      GUI_CFLAGS="$GUI_CFLAGS $GNOMEUI_CFLAGS"
      GUI_LIBS="$GUI_LIBS $GNOMEUI_LIBS"
    ], [])
  ], [
    AC_MSG_WARN([Could not find GTK+, disabling user interface.])
    WANT_GTK=no
  ])
fi
if [[ "x$WANT_GTK" != "xno" -a "x$WANT_STANDALONE_GUI" = "xno" ]]; then
  AC_DEFINE(ENABLE_GTK, 1, [Define if using GTK.])
  UISRCS=prefs_editor_gtk.cpp
fi
AC_SUBST(GUI_CFLAGS)
AC_SUBST(GUI_LIBS)

dnl Build external GUI if requested.
if [[ "$WANT_STANDALONE_GUI" != "yes" ]]; then
  WANT_STANDALONE_GUI=no
fi
if [[ "$WANT_GTK" = "no" ]]; then
  WANT_STANDALONE_GUI=no
fi
AC_SUBST(STANDALONE_GUI, [$WANT_STANDALONE_GUI])

dnl We use ESD if possible.
if [[ "x$WANT_ESD" = "xyes" ]]; then
  AM_PATH_ESD(0.2.8, [
    AC_DEFINE(ENABLE_ESD, 1, [Define is using ESD.])
    CFLAGS="$CFLAGS $ESD_CFLAGS"
    CXXFLAGS="$CXXFLAGS $ESD_CFLAGS"
    LIBS="$LIBS $ESD_LIBS"
  ], [
    AC_MSG_WARN([Could not find ESD, disabling ESD support.])
    WANT_ESD=no
  ])
fi

dnl We use 64-bit file size support if possible.
AC_SYS_LARGEFILE

dnl Checks for header files.
AC_HEADER_STDC
AC_CHECK_HEADERS(stdlib.h stdint.h)
AC_CHECK_HEADERS(unistd.h fcntl.h sys/types.h sys/time.h sys/mman.h mach/mach.h)
AC_CHECK_HEADERS(readline.h history.h readline/readline.h readline/history.h)
AC_CHECK_HEADERS(sys/socket.h sys/ioctl.h sys/filio.h sys/bitypes.h sys/wait.h)
AC_CHECK_HEADERS(sys/poll.h sys/select.h)
AC_CHECK_HEADERS(arpa/inet.h)
AC_CHECK_HEADERS(linux/if.h linux/if_tun.h net/if.h net/if_tun.h, [], [], [
#ifdef HAVE_SYS_TYPES_H
#include <sys/types.h>
#endif
#ifdef HAVE_SYS_SOCKET_H
#include <sys/socket.h>
#endif
])
AC_CHECK_HEADERS(AvailabilityMacros.h)
AC_CHECK_HEADERS(IOKit/storage/IOBlockStorageDevice.h)
AC_CHECK_HEADERS(sys/stropts.h stropts.h)

dnl Checks for typedefs, structures, and compiler characteristics.
AC_C_BIGENDIAN
AC_C_CONST
AC_C_INLINE
AC_CHECK_SIZEOF(short, 2)
AC_CHECK_SIZEOF(int, 4)
AC_CHECK_SIZEOF(long, 4)
AC_CHECK_SIZEOF(long long, 8)
AC_CHECK_SIZEOF(float, 4)
AC_CHECK_SIZEOF(double, 8)
AC_CHECK_SIZEOF(long double, 12)
AC_CHECK_SIZEOF(void *, 4)
AC_TYPE_OFF_T
AC_CHECK_TYPES(loff_t)
AC_CHECK_TYPES(caddr_t)
AC_TYPE_SIZE_T
AC_TYPE_SIGNAL
AC_HEADER_TIME
AC_STRUCT_TM

dnl Check whether sys/socket.h defines type socklen_t.
dnl (extracted from ac-archive/Miscellaneous)
AC_CACHE_CHECK([for socklen_t],
  ac_cv_type_socklen_t, [
  AC_TRY_COMPILE([
    #include <sys/types.h>
    #include <sys/socket.h>
  ], [socklen_t len = 42; return 0;],
  ac_cv_type_socklen_t=yes, ac_cv_type_socklen_t=no,
  dnl When cross-compiling, do not assume anything.
  ac_cv_type_socklen_t="$BII_CROSS_SOCKLEN_T"
  )
])
if [[ "x$ac_cv_type_socklen_t" != "xyes" ]]; then
  AC_DEFINE(socklen_t, int, [Define to 'int' if <sys/types.h> doesn't define.])
fi

dnl Checks for library functions.
AC_CHECK_FUNCS(strdup strerror cfmakeraw)
AC_CHECK_FUNCS(clock_gettime timer_create)
AC_CHECK_FUNCS(sigaction signal)
AC_CHECK_FUNCS(mmap mprotect munmap)
AC_CHECK_FUNCS(vm_allocate vm_deallocate vm_protect)
AC_CHECK_FUNCS(poll inet_aton)

dnl Darwin seems to define mach_task_self() instead of task_self().
AC_CHECK_FUNCS(mach_task_self task_self)

dnl Check for headers and functions related to pty support (sshpty.c)
dnl From openssh-3.2.2p1 configure.ac

AC_CHECK_HEADERS(strings.h login.h sys/bsdtty.h sys/stat.h util.h pty.h)
AC_SEARCH_LIBS([openpty], [util bsd])
AC_CHECK_FUNCS(_getpty openpty vhangup strlcpy)

case "$host" in
*-*-hpux10.26)
	disable_ptmx_check=yes
	;;
*-*-linux*)
	no_dev_ptmx=1
	;;
mips-sony-bsd|mips-sony-newsos4)
	AC_DEFINE(HAVE_NEWS4, 1, [Define if you are on NEWS-OS (additions from openssh-3.2.2p1, for sshpty.c).])
	;;
*-*-sco3.2v4*)
	no_dev_ptmx=1
	;;
*-*-sco3.2v5*)
	no_dev_ptmx=1
	;;
*-*-cygwin*)
	no_dev_ptmx=1
	;;
*-*-darwin*)
	no_dev_ptmx=1
	;;
*-*-freebsd*)
	no_dev_ptmx=1
	;;
esac

if test ! -z "$cross_compiling" && test "x$cross_compiling" = "xyes"; then
	AC_MSG_WARN([cross compiling: Disabling /dev/ptmx test])
	disable_ptmx_check=yes
fi
if test -z "$no_dev_ptmx" ; then
	if test "x$disable_ptmx_check" != "xyes" ; then
		AC_CHECK_FILE(["/dev/ptmx"],
			[
				AC_DEFINE_UNQUOTED([HAVE_DEV_PTMX], [1],
					[Define if you have /dev/ptmx])
				have_dev_ptmx=1
			]
		)
	fi
fi

if test ! -z "$cross_compiling" && test "x$cross_compiling" != "xyes"; then
	AC_CHECK_FILE(["/dev/ptc"],
		[
			AC_DEFINE_UNQUOTED([HAVE_DEV_PTS_AND_PTC], [1],
				[Define if you have /dev/ptc])
			have_dev_ptc=1
		]
	)
else
	AC_MSG_WARN([cross compiling: Disabling /dev/ptc test])
fi
	
dnl (end of code from openssh-3.2.2p1 configure.ac)

dnl Check for systems where POSIX-style non-blocking I/O (O_NONBLOCK)
dnl doesn't work or is unimplemented. On these systems (mostly older
dnl ones), use the old BSD-style FIONBIO approach instead. [tcl.m4]
AC_CACHE_CHECK([FIONBIO vs. O_NONBLOCK for non-blocking I/O],
  ac_cv_nonblocking_io, [
  case "$host" in
  *-*-osf*)
    ac_cv_nonblocking_io=FIONBIO
    ;;
  *-*-sunos4*)
    ac_cv_nonblocking_io=FIONBIO
    ;;
  *-*-ultrix*)
    ac_cv_nonblocking_io=FIONBIO
    ;;
  *)
    ac_cv_nonblocking_io=O_NONBLOCK
    ;;
  esac
])
if [[ "$ac_cv_nonblocking_io" = "FIONBIO" ]]; then
  AC_DEFINE(USE_FIONBIO, 1, [Define if BSD-style non-blocking I/O is to be used])
fi

dnl Check whether compiler supports byte bit-fields
AC_CACHE_CHECK([whether compiler supports byte bit-fields],
  ac_cv_have_byte_bitfields, [
  AC_LANG_SAVE
  AC_LANG_CPLUSPLUS
  AC_TRY_RUN([
    struct A {
      unsigned char b1:4;
      unsigned char b2:4;
      unsigned char c;
      unsigned short s;
      unsigned char a[4];
    };

    int main(void) {
      A a;
      return ! (sizeof(A) == 8 && &a.c == ((unsigned char *)&a + 1));
    }],
    [ac_cv_have_byte_bitfields=yes],
    [ac_cv_have_byte_bitfields=no],
    dnl When cross-compiling, assume only GCC supports this
    [if [[ "$GCC" = "yes" ]]; then
      ac_cv_have_byte_bitfields="guessing yes"
    else
      ac_cv_have_byte_bitfields="$BII_CROSS_BYTE_BITFIELDS"
    fi]
    )
  AC_LANG_RESTORE
])

dnl AC_CHECK_FRAMEWORK($1=NAME, $2=INCLUDES)
AC_DEFUN([AC_CHECK_FRAMEWORK], [
  AS_VAR_PUSHDEF([ac_Framework], [ac_cv_framework_$1])dnl
  AC_CACHE_CHECK([whether compiler supports framework $1],
    ac_Framework, [
    saved_LIBS="$LIBS"
    LIBS="$LIBS -framework $1"
    AC_TRY_LINK(
      [$2], [],
      [AS_VAR_SET(ac_Framework, yes)], [AS_VAR_SET(ac_Framework, no); LIBS="$saved_LIBS"]
    )
  ])
  AS_IF([test AS_VAR_GET(ac_Framework) = yes],
    [AC_DEFINE(AS_TR_CPP(HAVE_FRAMEWORK_$1), 1, [Define if framework $1 is available.])]
  )
  AS_VAR_POPDEF([ac_Framework])dnl
])

dnl Check for some MacOS X frameworks
AC_CHECK_FRAMEWORK(AppKit, [])
AC_CHECK_FRAMEWORK(Carbon, [#include <Carbon/Carbon.h>])
AC_CHECK_FRAMEWORK(IOKit, [#include <IOKit/IOKitLib.h>])
AC_CHECK_FRAMEWORK(CoreFoundation, [#include <CoreFoundation/CoreFoundation.h>])

dnl Select system-dependant source files.
SERIALSRC=serial_unix.cpp
ETHERSRC=../dummy/ether_dummy.cpp
SCSISRC=../dummy/scsi_dummy.cpp
AUDIOSRC=../dummy/audio_dummy.cpp
EXTFSSRC=extfs_unix.cpp
EXTRASYSSRCS=
CAN_NATIVE_M68K=no
case "$target_os" in
linux*)
  ETHERSRC=ether_unix.cpp
  AUDIOSRC=audio_oss_esd.cpp
  SCSISRC=Linux/scsi_linux.cpp
  ;;
freebsd*)
  ETHERSRC=ether_unix.cpp
  AUDIOSRC=audio_oss_esd.cpp
  DEFINES="$DEFINES -DBSD_COMP"
  CXXFLAGS="$CXXFLAGS -fpermissive"
  dnl Check for the CAM library
  AC_CHECK_LIB(cam, cam_open_btl, HAVE_LIBCAM=yes, HAVE_LIBCAM=no) 
  if [[ "x$HAVE_LIBCAM" = "xno" ]]; then
    AC_MSG_WARN([Cannot find libcam for SCSI management, disabling SCSI support.])
  else
    dnl Check for the sys kernel includes
    AC_CHECK_HEADER(camlib.h)
    if [[ "x$ac_cv_header_camlib_h" = "xno" ]]; then
      dnl In this case I should fix this thing including a "patch"
      dnl to access directly to the functions in the kernel :) --Orlando
      AC_MSG_WARN([Cannot find includes for CAM library, disabling SCSI support.])
    else
      SCSISRC=FreeBSD/scsi_freebsd.cpp
      LIBS="$LIBS -lcam"
      DEFINES="$DEFINES -DCAM"
    fi
  fi
  ;;
netbsd*)
  CAN_NATIVE_M68K=yes
  ETHERSRC=ether_unix.cpp
  ;;
solaris*)
  AUDIOSRC=Solaris/audio_solaris.cpp
  DEFINES="$DEFINES -DBSD_COMP -D_POSIX_PTHREAD_SEMANTICS"
  ;;
irix*)
  AUDIOSRC=Irix/audio_irix.cpp
  EXTRASYSSRCS=Irix/unaligned.c
  LIBS="$LIBS -laudio"
  WANT_ESD=no

  dnl Check if our compiler supports -IPA (MIPSPro)
  HAVE_IPA=no
  ocflags="$CFLAGS"
  CFLAGS=`echo "$CFLAGS -IPA" | sed -e "s/-g//g"`
  AC_MSG_CHECKING(if "-IPA" works)
  dnl Do a test compile of an empty function
  AC_TRY_COMPILE([#if defined __GNUC__
                  # error GCC does not support IPA yet
                  #endif],, [AC_MSG_RESULT(yes); HAVE_IPA=yes], AC_MSG_RESULT(no))
  CFLAGS="$ocflags"
  ;;
darwin*)
  ETHERSRC=ether_unix.cpp
  if [[ "x$ac_cv_framework_IOKit" = "xyes" -a "x$ac_cv_framework_CoreFoundation" = "xyes" ]]; then
    EXTRASYSSRCS="../MacOSX/sys_darwin.cpp"
  fi
  if [[ "x$ac_cv_framework_Carbon" = "xyes" ]]; then
    EXTFSSRC=../MacOSX/extfs_macosx.cpp
  fi
  ;;
cygwin*)
  SERIALSRC="../dummy/serial_dummy.cpp"
  EXTRASYSSRCS="../Windows/BasiliskII.rc"
  ;;
esac

dnl Is the slirp library supported?
case "$ac_cv_have_byte_bitfields" in
yes|"guessing yes")
  CAN_SLIRP=yes
  ETHERSRC=ether_unix.cpp
  ;;
esac
if [[ -n "$CAN_SLIRP" ]]; then
  AC_DEFINE(HAVE_SLIRP, 1, [Define if slirp library is supported])
  SLIRP_SRCS="\
    ../slirp/bootp.c     ../slirp/ip_output.c  ../slirp/tcp_input.c  \
    ../slirp/cksum.c     ../slirp/mbuf.c       ../slirp/tcp_output.c \
    ../slirp/debug.c     ../slirp/misc.c       ../slirp/tcp_subr.c   \
    ../slirp/if.c        ../slirp/sbuf.c       ../slirp/tcp_timer.c  \
    ../slirp/ip_icmp.c   ../slirp/slirp.c      ../slirp/tftp.c       \
    ../slirp/ip_input.c  ../slirp/socket.c     ../slirp/udp.c"
fi
AC_SUBST(SLIRP_SRCS)

dnl Is libvdeplug available?
have_vdeplug=no
AS_IF([test "x$with_vdeplug" = "xyes"], [
  have_vdeplug=yes
  AC_CHECK_LIB(vdeplug, vde_close, [], [have_vdeplug=no])
])

if [[ "x$WANT_MACOSX_GUI" = "xyes" ]]; then
  CPPFLAGS="$CPPFLAGS -I../MacOSX"
  LIBS="$LIBS -framework CoreAudio -framework AudioUnit -framework AudioToolbox"

  EXTRASYSSRCS="$EXTRASYSSRCS ../MacOSX/Controller.mm"
  EXTRASYSSRCS="$EXTRASYSSRCS ../MacOSX/Emulator.mm"
  EXTRASYSSRCS="$EXTRASYSSRCS ../MacOSX/EmulatorView.mm"
  EXTRASYSSRCS="$EXTRASYSSRCS ../MacOSX/PrefsEditor.mm"
  EXTRASYSSRCS="$EXTRASYSSRCS ../MacOSX/NNThread.m"
  EXTRASYSSRCS="$EXTRASYSSRCS ../MacOSX/misc_macosx.mm"
  EXTRASYSSRCS="$EXTRASYSSRCS ../MacOSX/clip_macosx.cpp"
  EXTRASYSSRCS="$EXTRASYSSRCS ../MacOSX/main_macosx.mm"
  EXTRASYSSRCS="$EXTRASYSSRCS ../MacOSX/prefs_macosx.cpp"

  VIDEOSRCS="../MacOSX/video_macosx.mm"
else
  EXTRASYSSRCS="$EXTRASYSSRCS main_unix.cpp prefs_unix.cpp"
fi

if [[ "x$WANT_MACOSX_SOUND" = "xyes" ]]; then
  AUDIOSRC="../MacOSX/audio_macosx.cpp ../MacOSX/AudioBackEnd.cpp ../MacOSX/AudioDevice.cpp ../MacOSX/MacOSX_sound_if.cpp"
  LIBS="$LIBS -framework AudioToolbox -framework AudioUnit -framework CoreAudio"
fi

dnl SDL overrides
if [[ "x$WANT_SDL" = "xyes" ]]; then
  AC_DEFINE(USE_SDL, 1, [Define to enble SDL support])
  if [[ "x$WANT_SDL_FRAMEWORK" = "xyes" ]]; then
    EXTRASYSSRCS="$EXTRASYSSRCS ../SDL/SDLMain.m"
  fi
fi
if [[ "x$WANT_SDL_VIDEO" = "xyes" ]]; then
  AC_DEFINE(USE_SDL_VIDEO, 1, [Define to enable SDL video graphics support])
  VIDEOSRCS="../SDL/video_sdl.cpp ../SDL/video_sdl2.cpp"
  KEYCODES="../SDL/keycodes"
  if [[ "x$ac_cv_framework_Carbon" = "xyes" ]]; then
    AC_MSG_CHECKING([whether __LP64__ is defined])
    AC_COMPILE_IFELSE([AC_LANG_PROGRAM([[#if !defined(__LP64__)
                                         # error __LP64__ not defined
                                         #endif
                                       ]])],
                      [AC_MSG_RESULT(yes); LP64_DEFINED=yes],
                      [AC_MSG_RESULT(no)])
    if [[ "x$LP64_DEFINED" = "xyes" ]]; then
      EXTRASYSSRCS="$EXTRASYSSRCS ../MacOSX/clip_macosx64.mm ../pict.c"
    else
      EXTRASYSSRCS="$EXTRASYSSRCS ../MacOSX/clip_macosx.cpp"
    fi
    EXTRASYSSRCS="$EXTRASYSSRCS ../MacOSX/utils_macosx.mm"
    CPPFLAGS="$CPPFLAGS -I../MacOSX"
  else
    case "$target_os" in
    cygwin*)
      EXTRASYSSRCS="$EXTRASYSSRCS ../Windows/clip_windows.cpp"
      ;;
    *)
      EXTRASYSSRCS="$EXTRASYSSRCS ../dummy/clip_dummy.cpp"
      ;;
    esac
    if [[ "$WANT_GTK" != "no" ]]; then
      LIBS="$LIBS -lX11"
    fi
  fi
elif [[ "x$WANT_MACOSX_GUI" != "xyes" ]]; then
  VIDEOSRCS="video_x.cpp"
  KEYCODES="keycodes"
  EXTRASYSSRCS="$EXTRASYSSRCS clip_unix.cpp"
fi
if [[ "x$WANT_SDL_AUDIO" = "xyes" ]]; then
  AC_DEFINE(USE_SDL_AUDIO, 1, [Define to enable SDL audio support])
  AUDIOSRC="../SDL/audio_sdl.cpp"
fi

dnl BINCUE overrides

if [[ "x$have_bincue" = "xyes" ]]; then
  EXTRASYSSRCS="$EXTRASYSSRCS bincue.cpp"
fi

dnl libvhd overrides

if [[ "x$have_libvhd" = "xyes" ]]; then
  EXTRASYSSRCS="$EXTRASYSSRCS vhd_unix.cpp"
fi


dnl Use 68k CPU natively?
WANT_NATIVE_M68K=no
if [[ "x$HAVE_M68K" = "xyes" -a "x$CAN_NATIVE_M68K" = "xyes" ]]; then
  AC_DEFINE(ENABLE_NATIVE_M68K, 1, [Define if using native 68k mode.])
  WANT_NATIVE_M68K=yes
fi

if [[ "x$HAVE_PTHREADS" = "xno" ]]; then
  dnl Serial, ethernet and audio support needs pthreads
  AC_MSG_WARN([You don't have pthreads, disabling serial, ethernet and audio support.])
  SERIALSRC=../dummy/serial_dummy.cpp
  ETHERSRC=../dummy/ether_dummy.cpp
  AUDIOSRC=../dummy/audio_dummy.cpp
fi
SYSSRCS="$VIDEOSRCS $EXTFSSRC $SERIALSRC $ETHERSRC $SCSISRC $AUDIOSRC $SEMSRC $UISRCS $MONSRCS $EXTRASYSSRCS"

dnl Define a macro that translates a yesno-variable into a C macro definition
dnl to be put into the config.h file
dnl $1 -- the macro to define
dnl $2 -- the value to translate
dnl $3 -- template name
AC_DEFUN([AC_TRANSLATE_DEFINE], [
    if [[ ""x$2"" = "xyes" -o ""x$2"" = "xguessing yes" ]]; then
        AC_DEFINE($1, 1, $3)
    fi
])

dnl Check that the host supports TUN/TAP devices
AC_CACHE_CHECK([whether TUN/TAP is supported],
  ac_cv_tun_tap_support, [
  AC_TRY_COMPILE([
    #ifdef HAVE_SYS_SOCKET_H
    #include <sys/socket.h>
    #endif
    #if defined(HAVE_LINUX_IF_H) && defined(HAVE_LINUX_IF_TUN_H)
    #include <linux/if.h>
    #include <linux/if_tun.h>
    #endif
    #if defined(HAVE_NET_IF_H) && defined(HAVE_NET_IF_TUN_H)
    #include <net/if.h>
    #include <net/if_tun.h>
    #endif
  ], [
    struct ifreq ifr;
    memset(&ifr, 0, sizeof(ifr));
    ifr.ifr_flags = IFF_TAP | IFF_NO_PI;
  ],
  ac_cv_tun_tap_support=yes, ac_cv_tun_tap_support=no
  )
])
AC_TRANSLATE_DEFINE(ENABLE_TUNTAP, "$ac_cv_tun_tap_support",
  [Define if your system supports TUN/TAP devices.])

dnl Various checks if the system supports vm_allocate() and the like functions.
have_mach_vm=no
if [[ "x$ac_cv_func_vm_allocate" = "xyes" -a "x$ac_cv_func_vm_deallocate" = "xyes" -a \
      "x$ac_cv_func_vm_protect" = "xyes" ]]; then
  have_mach_vm=yes
fi
AC_TRANSLATE_DEFINE(HAVE_MACH_VM, "$have_mach_vm",
  [Define if your system has a working vm_allocate()-based memory allocator.])

dnl Check that vm_allocate(), vm_protect() work
if [[ "x$have_mach_vm" = "xyes" ]]; then

AC_CACHE_CHECK([whether vm_protect works],
  ac_cv_vm_protect_works, [
  AC_LANG_SAVE
  AC_LANG_CPLUSPLUS
  ac_cv_vm_protect_works=yes
  dnl First the tests that should segfault
  for test_def in NONE_READ NONE_WRITE READ_WRITE; do
    AC_TRY_RUN([
      #define CONFIGURE_TEST_VM_MAP
      #define TEST_VM_PROT_$test_def
      #include "../CrossPlatform/vm_alloc.cpp"
    ], ac_cv_vm_protect_works=no, rm -f core,
    dnl When cross-compiling, do not assume anything
    ac_cv_vm_protect_works="$BII_CROSS_VM_PROTECT"
    )
  done
  AC_TRY_RUN([
    #define CONFIGURE_TEST_VM_MAP
    #define TEST_VM_PROT_RDWR_WRITE
    #include "../CrossPlatform/vm_alloc.cpp"
  ], , ac_cv_vm_protect_works=no,
  dnl When cross-compiling, do not assume anything
  ac_cv_vm_protect_works="$BII_CROSS_VM_PROTECT"
  )
  AC_LANG_RESTORE
  ]
)

dnl Remove support for vm_allocate() if vm_protect() does not work
if [[ "x$have_mach_vm" = "xyes" ]]; then
  case $ac_cv_vm_protect_works in
    *yes) have_mach_vm=yes;;
    *no) have_mach_vm=no;;
  esac
fi
AC_TRANSLATE_DEFINE(HAVE_MACH_VM, "$have_mach_vm",
  [Define if your system has a working vm_allocate()-based memory allocator.])

fi dnl HAVE_MACH_VM

dnl Various checks if the system supports mmap() and the like functions.
dnl ... and Mach memory allocators are not supported
have_mmap_vm=no
if [[ "x$ac_cv_func_mmap" = "xyes" -a "x$ac_cv_func_munmap" = "xyes" -a \
      "x$ac_cv_func_mprotect" = "xyes" ]]; then
  if [[ "x$have_mach_vm" = "xno" ]]; then
    have_mmap_vm=yes
  fi
fi
AC_TRANSLATE_DEFINE(HAVE_MMAP_VM, "$have_mmap_vm",
  [Define if your system has a working mmap()-based memory allocator.])

dnl Check that mmap() and associated functions work.
if [[ "x$have_mmap_vm" = "xyes" ]]; then

dnl Check if we have a working anonymous mmap()
AC_CACHE_CHECK([whether mmap supports MAP_ANON],
  ac_cv_mmap_anon, [
  AC_LANG_SAVE
  AC_LANG_CPLUSPLUS
  AC_TRY_RUN([
    #define HAVE_MMAP_ANON
    #define CONFIGURE_TEST_VM_MAP
    #define TEST_VM_MMAP_ANON
    #include "../CrossPlatform/vm_alloc.cpp"
  ], ac_cv_mmap_anon=yes, ac_cv_mmap_anon=no,
  dnl When cross-compiling, do not assume anything.
  ac_cv_mmap_anon="$BII_CROSS_MMAP_ANON"
  )
  AC_LANG_RESTORE
  ]
)
AC_TRANSLATE_DEFINE(HAVE_MMAP_ANON, "$ac_cv_mmap_anon",
  [Define if <sys/mman.h> defines MAP_ANON and mmap()'ing with MAP_ANON works.])

AC_CACHE_CHECK([whether mmap supports MAP_ANONYMOUS],
  ac_cv_mmap_anonymous, [
  AC_LANG_SAVE
  AC_LANG_CPLUSPLUS
  AC_TRY_RUN([
    #define HAVE_MMAP_ANONYMOUS
    #define CONFIGURE_TEST_VM_MAP
    #define TEST_VM_MMAP_ANON
    #include "../CrossPlatform/vm_alloc.cpp"
  ], ac_cv_mmap_anonymous=yes, ac_cv_mmap_anonymous=no,
  dnl When cross-compiling, do not assume anything.
  ac_cv_mmap_anonymous="$BII_CROSS_MMAP_SUPPORTS_MAP_ANONYMOUS"
  )
  AC_LANG_RESTORE
  ]
)
AC_TRANSLATE_DEFINE(HAVE_MMAP_ANONYMOUS, "$ac_cv_mmap_anonymous",
  [Define if <sys/mman.h> defines MAP_ANONYMOUS and mmap()'ing with MAP_ANONYMOUS works.])

AC_CACHE_CHECK([whether mprotect works],
  ac_cv_mprotect_works, [
  AC_LANG_SAVE
  AC_LANG_CPLUSPLUS
  ac_cv_mprotect_works=yes
  dnl First the tests that should segfault
  for test_def in NONE_READ NONE_WRITE READ_WRITE; do
    AC_TRY_RUN([
      #define CONFIGURE_TEST_VM_MAP
      #define TEST_VM_PROT_$test_def
      #include "../CrossPlatform/vm_alloc.cpp"
    ], ac_cv_mprotect_works=no, rm -f core,
    dnl When cross-compiling, do not assume anything
    ac_cv_mprotect_works="$BII_CROSS_MPROTECT_WORKS"
    )
  done
  AC_TRY_RUN([
    #define CONFIGURE_TEST_VM_MAP
    #define TEST_VM_PROT_RDWR_WRITE
    #include "../CrossPlatform/vm_alloc.cpp"
  ], , ac_cv_mprotect_works=no,
  dnl When cross-compiling, do not assume anything
  ac_cv_mprotect_works="$BII_CROSS_MPROTECT_WORKS"
  )
  AC_LANG_RESTORE
  ]
)

dnl Remove support for mmap() if mprotect() does not work
if [[ "x$have_mmap_vm" = "xyes" ]]; then
  case $ac_cv_mprotect_works in
    *yes) have_mmap_vm=yes;;
    *no) have_mmap_vm=no;;
  esac
fi
AC_TRANSLATE_DEFINE(HAVE_MMAP_VM, "$have_mmap_vm",
  [Define if your system has a working mmap()-based memory allocator.])

fi dnl HAVE_MMAP_VM

dnl Check if we can modify the __PAGEZERO segment for use as Low Memory
AC_CACHE_CHECK([whether __PAGEZERO can be Low Memory area 0x0000-0x2000],
  ac_cv_pagezero_hack, [
  ac_cv_pagezero_hack=no 
  if AC_TRY_COMMAND([Darwin/testlmem.sh 0x2000]); then
    ac_cv_pagezero_hack=yes
    dnl might as well skip the test for mmap-able low memory
    ac_cv_can_map_lm=no
  fi
])
AC_TRANSLATE_DEFINE(PAGEZERO_HACK, "$ac_cv_pagezero_hack",
  [Define if the __PAGEZERO Mach-O Low Memory Globals hack works on this system.])

dnl Check if we can mmap 0x2000 bytes from 0x0000
AC_CACHE_CHECK([whether we can map Low Memory area 0x0000-0x2000],
  ac_cv_can_map_lm, [
  AC_LANG_SAVE
  AC_LANG_CPLUSPLUS
  AC_TRY_RUN([
    #include "../CrossPlatform/vm_alloc.cpp"
    int main(void) { /* returns 0 if we could map the lowmem globals */
      volatile char * lm = 0;
      if (vm_init() < 0) exit(1);
      if (vm_acquire_fixed(0, 0x2000) < 0) exit(1);
      lm[0] = 'z';
      if (vm_release((char *)lm, 0x2000) < 0) exit(1);
      vm_exit(); exit(0);
    }
  ], ac_cv_can_map_lm=yes, ac_cv_can_map_lm=no,
  dnl When cross-compiling, do not assume anything.
  ac_cv_can_map_lm="$BII_CROSS_MAP_LOW_AREA"
  )
  AC_LANG_RESTORE
  ]
)

dnl Check signal handlers need to be reinstalled
AC_CACHE_CHECK([whether signal handlers need to be reinstalled],
  ac_cv_signal_need_reinstall, [
  AC_LANG_SAVE
  AC_LANG_CPLUSPLUS
  AC_TRY_RUN([
    #include <stdlib.h>
    #ifdef HAVE_UNISTD_H
    #include <unistd.h>
    #endif
    #include <signal.h>
    static int handled_signal = 0;
    RETSIGTYPE sigusr1_handler(int) { handled_signal++; }
    int main(void) { /* returns 0 if signals need not to be reinstalled */
      signal(SIGUSR1, sigusr1_handler); raise(SIGUSR1); raise(SIGUSR1);
      exit(handled_signal == 2);
    }
  ], ac_cv_signal_need_reinstall=yes, ac_cv_signal_need_reinstall=no,
  dnl When cross-compiling, do not assume anything.
  ac_cv_signal_need_reinstall="$BII_CROSS_SIGNAL_NEED_REINSTALL"
  )
  AC_LANG_RESTORE
  ]
)
AC_TRANSLATE_DEFINE(SIGNAL_NEED_REINSTALL, "$ac_cv_signal_need_reinstall",
  [Define if your system requires signals to be reinstalled.])

dnl Check if sigaction handlers need to be reinstalled
AC_CACHE_CHECK([whether sigaction handlers need to be reinstalled],
  ac_cv_sigaction_need_reinstall, [
  AC_LANG_SAVE
  AC_LANG_CPLUSPLUS
  AC_TRY_RUN([
    #include <stdlib.h>
    #ifdef HAVE_UNISTD_H
    #include <unistd.h>
    #endif
    #include <signal.h>
    static int handled_signal = 0;
    RETSIGTYPE sigusr1_handler(int) { handled_signal++; }
    typedef RETSIGTYPE (*signal_handler)(int);
    static signal_handler mysignal(int sig, signal_handler handler) {
      struct sigaction old_sa;
      struct sigaction new_sa;
      new_sa.sa_handler = handler;
      return ((sigaction(sig,&new_sa,&old_sa) < 0) ? SIG_IGN : old_sa.sa_handler);
    }
    int main(void) { /* returns 0 if signals need not to be reinstalled */
      mysignal(SIGUSR1, sigusr1_handler); raise(SIGUSR1); raise(SIGUSR1);
      exit(handled_signal == 2);
    }
  ], ac_cv_sigaction_need_reinstall=yes, ac_cv_sigaction_need_reinstall=no,
  dnl When cross-compiling, do not assume anything.
  ac_cv_sigaction_need_reinstall="$BII_CROSS_SIGACTION_NEED_REINSTALL"
  )
  AC_LANG_RESTORE
  ]
)
AC_TRANSLATE_DEFINE(SIGACTION_NEED_REINSTALL, "$ac_cv_sigaction_need_reinstall",
  [Define if your system requires sigactions to be reinstalled.])

dnl Check if Mach exceptions supported.
AC_CACHE_CHECK([whether your system supports Mach exceptions],
  ac_cv_have_mach_exceptions, [
  AC_LANG_SAVE
  AC_LANG_CPLUSPLUS
  AC_TRY_RUN([
    #define HAVE_UNISTD_H 1
    #define HAVE_MACH_VM 1
    #define HAVE_MACH_TASK_SELF 1
    #define HAVE_MACH_EXCEPTIONS 1
    #define CONFIGURE_TEST_SIGSEGV_RECOVERY
    #include "../CrossPlatform/vm_alloc.cpp"
    #include "../CrossPlatform/sigsegv.cpp"
  ], [
  ac_cv_have_mach_exceptions=yes
  ],
  ac_cv_have_mach_exceptions=no,
  dnl When cross-compiling, do not assume anything.
  ac_cv_have_mach_exceptions="$BII_CROSS_HAVE_MACH_EXCEPTIONS"
  )
  AC_LANG_RESTORE
  ]
)
AC_TRANSLATE_DEFINE(HAVE_MACH_EXCEPTIONS, "$ac_cv_have_mach_exceptions",
  [Define if your system supports Mach exceptions.])

dnl Check if Windows exceptions are supported.
AC_CACHE_CHECK([whether your system supports Windows exceptions],
  ac_cv_have_win32_exceptions, [
  AC_LANG_SAVE
  AC_LANG_CPLUSPLUS
  AC_TRY_RUN([
    #define HAVE_WIN32_EXCEPTIONS 1
    #define CONFIGURE_TEST_SIGSEGV_RECOVERY
    #include "../CrossPlatform/vm_alloc.cpp"
    #include "../CrossPlatform/sigsegv.cpp"
  ], [
  ac_cv_have_win32_exceptions=yes
  ],
  ac_cv_have_win32_exceptions=no,
  dnl When cross-compiling, do not assume anything.
  ac_cv_have_win32_exceptions="$BII_CROSS_HAVE_WIN32_EXCEPTIONS"
  )
  AC_LANG_RESTORE
  ]
)
AC_TRANSLATE_DEFINE(HAVE_WIN32_EXCEPTIONS, "$ac_cv_have_win32_exceptions",
  [Define if your system supports Windows exceptions.])

dnl Otherwise, check if extended signals are supported with <asm/ucontext.h>.
if [[ -z "$sigsegv_recovery" ]]; then
  AC_CACHE_CHECK([whether your system supports extended signal handlers via asm],
    ac_cv_have_asm_extended_signals, [
    AC_LANG_SAVE
    AC_LANG_CPLUSPLUS
    AC_TRY_RUN([
      #ifdef HAVE_UNISTD_H
      #include <unistd.h>
      #endif
      #define HAVE_ASM_UCONTEXT 1
      #define HAVE_SIGINFO_T 1
      #define CONFIGURE_TEST_SIGSEGV_RECOVERY
      #include "../CrossPlatform/vm_alloc.cpp"
      #include "../CrossPlatform/sigsegv.cpp"
    ], [
    ac_cv_have_asm_extended_signals=yes
    ],
    ac_cv_have_asm_extended_signals=no,
    dnl When cross-compiling, do not assume anything.
    ac_cv_have_asm_extended_signals="$BII_CROSS_HAVE_ASM_EXTENDED_SIGNALS"
    )
    AC_LANG_RESTORE
    ]
  )
  AC_TRANSLATE_DEFINE(HAVE_ASM_UCONTEXT, "$ac_cv_have_asm_extended_signals",
    [Define if your system has <asm/ucontext.h> header.])
  AC_TRANSLATE_DEFINE(HAVE_SIGINFO_T, "$ac_cv_have_asm_extended_signals",
    [Define if your system supports extended signals.])
fi

if [[ -z "$sigsegv_recovery" ]]; then
  AC_CACHE_CHECK([whether your system supports extended signal handlers],
    ac_cv_have_extended_signals, [
    AC_LANG_SAVE
    AC_LANG_CPLUSPLUS
    AC_TRY_RUN([
      #ifdef HAVE_UNISTD_H
      #include <unistd.h>
      #endif
      #define HAVE_SIGINFO_T 1
      #define CONFIGURE_TEST_SIGSEGV_RECOVERY
      #include "../CrossPlatform/vm_alloc.cpp"
      #include "../CrossPlatform/sigsegv.cpp"
    ], [
    ac_cv_have_extended_signals=yes
    ],
    ac_cv_have_extended_signals=no,
    dnl When cross-compiling, do not assume anything.
    ac_cv_have_extended_signals="$BII_CROSS_HAVE_EXTENDED_SIGNALS"
    )
    AC_LANG_RESTORE
    ]
  )
  AC_TRANSLATE_DEFINE(HAVE_SIGINFO_T, "$ac_cv_have_extended_signals",
    [Define if your system supports extended signals.])
fi

AC_CACHE_CHECK([whether we then have a subterfuge for your system],
ac_cv_have_sigcontext_hack, [
  AC_LANG_SAVE
  AC_LANG_CPLUSPLUS
  AC_TRY_RUN([
    #define HAVE_SIGCONTEXT_SUBTERFUGE 1
    #define CONFIGURE_TEST_SIGSEGV_RECOVERY
    #include "../CrossPlatform/vm_alloc.cpp"
    #include "../CrossPlatform/sigsegv.cpp"
  ], [
  ac_cv_have_sigcontext_hack=yes
  ],
  ac_cv_have_sigcontext_hack=no,
  dnl When cross-compiling, do not assume anything.
  ac_cv_have_sigcontext_hack="$BII_CROSS_HAVE_SIGCONTEXT_SUBTERFUGE"
  )
  AC_LANG_RESTORE
])
AC_TRANSLATE_DEFINE(HAVE_SIGCONTEXT_SUBTERFUGE, "$ac_cv_have_sigcontext_hack",
  [Define if we know a hack to replace siginfo_t->si_addr member.])


dnl Resolve and set the proper sigsegv_recovery method... 
if [[ "x$ac_cv_have_mach_exceptions" = "xyes" ]]; then
  sigsegv_recovery=mach
elif [[ "x$ac_cv_have_win32_exceptions" = "xyes" ]]; then
  sigsegv_recovery=win32
elif [[ "x$ac_cv_have_asm_extended_signals" = "xyes" ]]; then
  sigsegv_recovery=siginfo
elif [[ "x$ac_cv_have_extended_signals" = "xyes" ]]; then
  sigsegv_recovery=siginfo
elif [[ "x$ac_cv_have_sigcontext_hack" = "xyes" ]]; then
  sigsegv_recovery=sigcontext
fi
  
dnl Check if we can ignore the fault (instruction skipping in SIGSEGV handler)
AC_CACHE_CHECK([whether we can skip instruction in SIGSEGV handler],
  ac_cv_have_skip_instruction, [
  AC_LANG_SAVE
  AC_LANG_CPLUSPLUS
  AC_TRY_RUN([
    #define HAVE_SIGSEGV_SKIP_INSTRUCTION 1
    #define CONFIGURE_TEST_SIGSEGV_RECOVERY
    #include "../CrossPlatform/vm_alloc.cpp"
    #include "../CrossPlatform/sigsegv.cpp"
  ], ac_cv_have_skip_instruction=yes, ac_cv_have_skip_instruction=no,
  dnl When cross-compiling, do not assume anything.
  ac_cv_have_skip_instruction="$BII_CROSS_SIGSEGV_SKIP_INSTRUCTION"
  )
  AC_LANG_RESTORE
  ]
)
AC_TRANSLATE_DEFINE(HAVE_SIGSEGV_SKIP_INSTRUCTION, "$ac_cv_have_skip_instruction",
  [Define if we can ignore the fault (instruction skipping in SIGSEGV handler).])

dnl Can we do Video on SEGV Signals ?
CAN_VOSF=no
if [[ -n "$sigsegv_recovery" ]]; then
  CAN_VOSF=yes
fi

dnl A dummy program that returns always true
AC_PATH_PROG([BLESS], "true")

dnl Check for linker script support
case $target_os:$target_cpu in
linux*:i?86)    LINKER_SCRIPT_FLAGS="-Wl,-T,ldscripts/linux-i386.ld";;
linux*:powerpc) LINKER_SCRIPT_FLAGS="-Wl,-T,ldscripts/linux-ppc.ld";;
netbsd*:i?86)   LINKER_SCRIPT_FLAGS="-Wl,-T,ldscripts/linux-i386.ld";;
freebsd*:i?86)  LINKER_SCRIPT_FLAGS="-Wl,-T,ldscripts/freebsd-i386.ld";;
darwin*:*)      LINKER_SCRIPT_FLAGS="-Wl,-seg1addr,0x78048000";;
esac
if [[ -n "$LINKER_SCRIPT_FLAGS" ]]; then
  AC_CACHE_CHECK([whether linker script is usable],
    ac_cv_linker_script_works, [
    AC_LANG_SAVE
    AC_LANG_CPLUSPLUS
    saved_LDFLAGS="$LDFLAGS"
    LDFLAGS="$LDFLAGS $LINKER_SCRIPT_FLAGS"
    AC_TRY_RUN(
      [int main() {if ((char *)&main < (char *)0x70000000) return 1;}],
      [ac_cv_linker_script_works=yes],
      [ac_cv_linker_script_works=no],
      dnl When cross-compiling, assume it works
      [ac_cv_linker_script_works="guessing yes"]
    )
    AC_LANG_RESTORE
    if [[ "$ac_cv_linker_script_works" = "no" ]]; then
      LDFLAGS="$saved_LDFLAGS"
      LINKER_SCRIPT_FLAGS=""
    fi
  ])
fi
AC_TRANSLATE_DEFINE(HAVE_LINKER_SCRIPT, "$ac_cv_linker_script_works",
  [Define if there is a linker script to relocate the executable above 0x70000000.])

dnl override the addressing mode test order for Darwin
if [[ "x$OS_TYPE" = "xdarwin" ]]; then
    ADDRESSING_TEST_ORDER="banks"
fi

dnl Determine the addressing mode to use
if [[ "x$WANT_NATIVE_M68K" = "xyes" ]]; then
  ADDRESSING_MODE="real"
else
  ADDRESSING_MODE=""
  AC_MSG_CHECKING([for the addressing mode to use])
  for am in $ADDRESSING_TEST_ORDER; do
    case $am in
    real)
      dnl Requires ability to mmap() Low Memory globals
      if [[ "x$ac_cv_can_map_lm$ac_cv_pagezero_hack" = "xnono" ]]; then
        continue
      fi
      dnl Requires VOSF screen updates
      if [[ "x$CAN_VOSF" = "xno" ]]; then
        continue
      fi
      dnl Real addressing will probably work.
      ADDRESSING_MODE="real"
      WANT_VOSF=yes dnl we can use VOSF and we need it actually
      DEFINES="$DEFINES -DREAL_ADDRESSING"
      if [[ "x$ac_cv_pagezero_hack" = "xyes" ]]; then
        BLESS=Darwin/lowmem
        LDFLAGS="$LDFLAGS -pagezero_size 0x2000"
      fi
      break
      ;;
    direct)
      dnl Requires VOSF screen updates
      if [[ "x$CAN_VOSF" = "xyes" ]]; then
        ADDRESSING_MODE="direct"
        WANT_VOSF=yes dnl we can use VOSF and we need it actually
        DEFINES="$DEFINES -DDIRECT_ADDRESSING"
        break
      fi
      ;;
    banks)
      dnl Default addressing mode
      ADDRESSING_MODE="memory banks"
      break
      ;;
    *)
      AC_MSG_ERROR([Internal configure.in script error for $am addressing mode])
    esac
  done
  AC_MSG_RESULT($ADDRESSING_MODE)
  if [[ "x$ADDRESSING_MODE" = "x" ]]; then
    AC_MSG_WARN([Sorry, no suitable addressing mode in $ADDRESSING_TEST_ORDER])
    ADDRESSING_MODE="memory banks"
  fi
fi

dnl Banked Memory Addressing mode is not supported by the JIT compiler
if [[ "x$WANT_JIT" = "xyes" -a "x$ADDRESSING_MODE" = "xmemory banks" ]]; then
  AC_MSG_ERROR([Sorry, the JIT Compiler requires Direct Addressing, at least])
fi

if [[ "x$OS_TYPE" = "xdarwin" ]]; then
  WANT_VOSF=no
  LDFLAGS="$LDFLAGS -Wl,-no_pie -pagezero_size 0x1000"
fi

dnl Enable VOSF screen updates with this feature is requested and feasible
if [[ "x$WANT_VOSF" = "xyes" -a "x$CAN_VOSF" = "xyes" ]]; then
    AC_DEFINE(ENABLE_VOSF, 1, [Define if using video enabled on SEGV signals.])
else
    WANT_VOSF=no
fi

dnl Check for GAS.
HAVE_GAS=no
AC_MSG_CHECKING(for GAS .p2align feature)
cat >conftest.S << EOF
	.text
	.p2align 5
EOF
if $CC conftest.S -c -o conftest.o >/dev/null 2>&1 ; then HAVE_GAS=yes; fi
AC_MSG_RESULT($HAVE_GAS)

dnl Check for GCC 2.7 or higher.
HAVE_GCC27=no
AC_MSG_CHECKING(for GCC 2.7 or higher)
AC_COMPILE_IFELSE([AC_LANG_PROGRAM([[#if ! (__GNUC__ - 1 > 1 || __GNUC_MINOR__ - 1 > 5)
                                     # error gcc < 2.7
                                     #endif
                                   ]])],
                  [AC_MSG_RESULT(yes); HAVE_GCC27=yes],
                  [AC_MSG_RESULT(no)])

dnl Check for GCC 3.0 or higher.
HAVE_GCC30=no
AC_MSG_CHECKING(for GCC 3.0 or higher)
AC_COMPILE_IFELSE([AC_LANG_PROGRAM([[#if ! (__GNUC__ >= 3)
                                     # error gcc < 3
                                     #endif
                                   ]])],
                  [AC_MSG_RESULT(yes); HAVE_GCC30=yes],
                  [AC_MSG_RESULT(no)])

dnl Check for ICC.
AC_MSG_CHECKING(for ICC)
HAVE_ICC=no
if $CXX -V -v 2>&1 | grep -q "Intel(R) C++ Compiler"; then
  HAVE_ICC=yes
fi
AC_MSG_RESULT($HAVE_ICC)

dnl Set "-fomit-frame-pointer" on i386 GCC 2.7 or higher.
dnl Also set "-fno-exceptions" for C++ because exception handling requires
dnl the frame pointer.
if [[ "x$HAVE_GCC27" = "xyes" -a "x$HAVE_I386" = "xyes" ]]; then
  CFLAGS="$CFLAGS -fomit-frame-pointer"
  CXXFLAGS="$CXXFLAGS -fomit-frame-pointer -fno-exceptions"
fi

dnl (gb) Do not merge constants since it breaks fpu/fpu_x86.cpp.
dnl As of 2001/08/02, this affects the following compilers:
dnl Official: probably gcc-3.1 (mainline CVS)
dnl Mandrake: gcc-2.96 >= 0.59mdk, gcc-3.0.1 >= 0.1mdk
dnl Red Hat : gcc-2.96 >= 89, gcc-3.0 >= 1
if [[ "x$HAVE_GCC27" = "xyes" -a "x$HAVE_ICC" = "xno" ]]; then
  SAVED_CXXFLAGS="$CXXFLAGS"
  CXXFLAGS="$CXXFLAGS -fno-merge-constants"
  AC_CACHE_CHECK([whether GCC supports constants merging], ac_cv_gcc_constants_merging, [
    AC_LANG_SAVE
    AC_LANG_CPLUSPLUS
    AC_TRY_COMPILE([],[],[ac_cv_gcc_constants_merging=yes],[ac_cv_gcc_constants_merging=no])
    AC_LANG_RESTORE
  ])
  if [[ "x$ac_cv_gcc_constants_merging" != "xyes" ]]; then
    CXXFLAGS="$SAVED_CXXFLAGS"
  fi
fi

dnl Store motion was introduced in 3.3-hammer branch and any gcc >= 3.4
dnl However, there are some corner cases exposed on x86-64
if [[ "x$HAVE_GCC27" = "xyes" -a "x$HAVE_ICC" = "xno" ]]; then
  SAVED_CXXFLAGS="$CXXFLAGS"
  CXXFLAGS="$CXXFLAGS -fno-gcse-sm"
  AC_CACHE_CHECK([whether GCC supports store motion], ac_cv_gcc_store_motion, [
    AC_LANG_SAVE
    AC_LANG_CPLUSPLUS
    AC_TRY_COMPILE([],[],[ac_cv_gcc_store_motion=yes],[ac_cv_gcc_store_motion=no])
    AC_LANG_RESTORE
  ])
  if [[ "x$ac_cv_gcc_store_motion" != "xyes" ]]; then
    CXXFLAGS="$SAVED_CXXFLAGS"
  fi
fi

dnl Add -fno-strict-aliasing for slirp sources
if [[ "x$HAVE_GCC30" = "xyes" ]]; then
  SAVED_CFLAGS="$CFLAGS"
  CFLAGS="$CFLAGS -fno-strict-aliasing"
  AC_CACHE_CHECK([whether the compiler supports -fno-strict-aliasing],
    ac_cv_gcc_no_strict_aliasing, [
    AC_TRY_COMPILE([],[],[ac_cv_gcc_no_strict_aliasing=yes],[ac_cv_gcc_no_strict_aliasing=no])
  ])
  if [[ "x$ac_cv_gcc_no_strict_aliasing" = "xyes" ]]; then
    AC_SUBST(SLIRP_CFLAGS, "-fno-strict-aliasing")
  fi
  CFLAGS="$SAVED_CFLAGS"
fi

dnl Add -mdynamic-no-pic for MacOS X (XXX icc10 will support MacOS X)
if [[ "x$HAVE_GCC30" = "xyes" -a "x$HAVE_ICC" = "xno" ]]; then
  SAVED_CFLAGS="$CFLAGS"
  CFLAGS="$CFLAGS -mdynamic-no-pic"
  AC_CACHE_CHECK([whether the compiler supports -mdynamic-no-pic],
    ac_cv_gcc_mdynamic_no_pic, [
    AC_TRY_COMPILE([],[],[ac_cv_gcc_mdynamic_no_pic=yes],[ac_cv_gcc_mdynamic_no_pic=no])
  ])
  if [[ "x$ac_cv_gcc_mdynamic_no_pic" = "xyes" ]]; then
    CXXFLAGS="$CXXFLAGS -mdynamic-no-pic"
  else
    CFLAGS="$SAVED_CFLAGS"
  fi
fi

dnl Select appropriate CPU source and REGPARAM define.
ASM_OPTIMIZATIONS=none
CPUSRCS="cpuemu1.cpp cpuemu2.cpp cpuemu3.cpp cpuemu4.cpp cpuemu5.cpp cpuemu6.cpp cpuemu7.cpp cpuemu8.cpp"

dnl (gb) JITSRCS will be emptied later if the JIT is not available
dnl Other platforms should define their own set of noflags file variants
CAN_JIT=no
JITSRCS="compemu1.cpp compemu2.cpp compemu3.cpp compemu4.cpp compemu5.cpp compemu6.cpp compemu7.cpp compemu8.cpp"

if [[ "x$HAVE_GCC27" = "xyes" -a "x$HAVE_I386" = "xyes" ]]; then
  dnl i386 CPU
  DEFINES="$DEFINES -DUNALIGNED_PROFITABLE -DREGPARAM=\"__attribute__((regparm(3)))\""
  if [[ "x$HAVE_GAS" = "xyes" ]]; then
    ASM_OPTIMIZATIONS=i386
    DEFINES="$DEFINES -DX86_ASSEMBLY -DOPTIMIZED_FLAGS -DSAHF_SETO_PROFITABLE"
    JITSRCS="cpuemu1_nf.cpp cpuemu2_nf.cpp cpuemu3_nf.cpp cpuemu4_nf.cpp cpuemu5_nf.cpp cpuemu6_nf.cpp cpuemu7_nf.cpp cpuemu8_nf.cpp $JITSRCS"
    CAN_JIT=yes
  fi
elif [[ "x$HAVE_GCC30" = "xyes" -a "x$HAVE_X86_64" = "xyes" ]]; then
  dnl x86-64 CPU
  DEFINES="$DEFINES -DUNALIGNED_PROFITABLE"
  if [[ "x$HAVE_GAS" = "xyes" ]]; then
    ASM_OPTIMIZATIONS="x86-64"
    DEFINES="$DEFINES -DX86_64_ASSEMBLY -DOPTIMIZED_FLAGS"
    JITSRCS="cpuemu1_nf.cpp cpuemu2_nf.cpp cpuemu3_nf.cpp cpuemu4_nf.cpp cpuemu5_nf.cpp cpuemu6_nf.cpp cpuemu7_nf.cpp cpuemu8_nf.cpp $JITSRCS"
    CAN_JIT=yes
  fi
elif [[ "x$HAVE_GCC27" = "xyes" -a "x$HAVE_SPARC" = "xyes" -a "x$HAVE_GAS" = "xyes" ]]; then
  dnl SPARC CPU
  case "$target_os" in
  solaris*)
    AC_MSG_CHECKING(SPARC CPU architecture)
    SPARC_TYPE=`Solaris/which_sparc`
    AC_MSG_RESULT($SPARC_TYPE)
    case "$SPARC_TYPE" in
    SPARC_V8)
      ASM_OPTIMIZATIONS="SPARC V8 architecture"
      DEFINES="$DEFINES -DSPARC_V8_ASSEMBLY" dnl -DOPTIMIZED_FLAGS"
      CFLAGS="$CFLAGS -Wa,-Av8"
      CXXFLAGS="$CXXFLAGS -Wa,-Av8"
      ;;
    SPARC_V9)
      ASM_OPTIMIZATIONS="SPARC V9 architecture"
      DEFINES="$DEFINES -DSPARC_V9_ASSEMBLY" dnl -DOPTIMIZED_FLAGS"
      CFLAGS="$CFLAGS -Wa,-Av9"
      CXXFLAGS="$CXXFLAGS -Wa,-Av9"
      ;;
    esac
    ;;
  esac
elif [[ "x$WANT_NATIVE_M68K" = "xyes" ]]; then
  dnl Native m68k, no emulation
  CPUINCLUDES="-I../native_cpu"
  CPUSRCS="asm_support.s"
fi

dnl Enable JIT compiler, if possible.
if [[ "x$WANT_JIT" = "xyes" -a "x$CAN_JIT" = "xyes" ]]; then
  JITSRCS="$JITSRCS ../uae_cpu/compiler/compemu_support.cpp ../uae_cpu/compiler/compemu_fpp.cpp compstbl.o cpustbl_nf.o"
  DEFINES="$DEFINES -DUSE_JIT -DUSE_JIT_FPU"
  
  if [[ "x$WANT_JIT_DEBUG" = "xyes" ]]; then
    if [[ "x$WANT_MON" = "xyes" ]]; then
      DEFINES="$DEFINES -DJIT_DEBUG=1"
    else
      AC_MSG_WARN([cxmon not found, ignoring --enable-jit-debug])
      WANT_JIT_DEBUG=no
    fi
  fi

  dnl IEEE core is the only FPU emulator to use with the JIT compiler
  case $FPE_CORE_TEST_ORDER in
  ieee*) ;;
  *) AC_MSG_WARN([Forcing use of the IEEE FPU core, as the JIT compiler supports only this one.]) ;;
  esac
  FPE_CORE_TEST_ORDER="ieee"
else
  WANT_JIT=no
  WANT_JIT_DEBUG=no
  JITSRCS=""
fi

dnl Utility macro used by next two tests.
dnl AC_EXAMINE_OBJECT(C source code,
dnl	commands examining object file,
dnl	[commands to run if compile failed]):
dnl
dnl Compile the source code to an object file; then convert it into a
dnl printable representation.  All unprintable characters and
dnl asterisks (*) are replaced by dots (.).  All white space is
dnl deleted.  Newlines (ASCII 0x10) in the input are preserved in the
dnl output, but runs of newlines are compressed to a single newline.
dnl Finally, line breaks are forcibly inserted so that no line is
dnl longer than 80 columns and the file ends with a newline.  The
dnl result of all this processing is in the file conftest.dmp, which
dnl may be examined by the commands in the second argument.
dnl
AC_DEFUN([gcc_AC_EXAMINE_OBJECT],
[AC_LANG_SAVE
AC_LANG_C
dnl Next bit cribbed from AC_TRY_COMPILE.
cat > conftest.$ac_ext <<EOF
[#line __oline__ "configure"
#include "confdefs.h"
$1
]EOF
if AC_TRY_EVAL(ac_compile); then
  od -c conftest.o |
    sed ['s/^[0-7]*[ 	]*/ /
	  s/\*/./g
	  s/ \\n/*/g
	  s/ [0-9][0-9][0-9]/./g
	  s/  \\[^ ]/./g'] |
    tr -d '
 ' | tr -s '*' '
' | fold | sed '$a\
' > conftest.dmp
  $2
ifelse($3, , , else
  $3
)dnl
fi
rm -rf conftest*
AC_LANG_RESTORE])

dnl Floating point format probe.
dnl The basic concept is the same as the above: grep the object
dnl file for an interesting string.  We have to watch out for
dnl rounding changing the values in the object, however; this is
dnl handled by ignoring the least significant byte of the float.
dnl
dnl Does not know about VAX G-float or C4x idiosyncratic format.
dnl It does know about PDP-10 idiosyncratic format, but this is
dnl not presently supported by GCC.  S/390 "binary floating point"
dnl is in fact IEEE (but maybe we should have that in EBCDIC as well
dnl as ASCII?)
dnl
AC_DEFUN([gcc_AC_C_FLOAT_FORMAT],
[AC_CACHE_CHECK(floating point format, ac_cv_c_float_format,
[gcc_AC_EXAMINE_OBJECT(
[/* This will not work unless sizeof(double) == 8.  */
extern char sizeof_double_must_be_8 [sizeof(double) == 8 ? 1 : -1];

/* This structure must have no internal padding.  */
struct possibility {
  char prefix[8];
  double candidate;
  char postfix[8];
};

#define C(cand) { "\nformat:", cand, ":tamrof\n" }
struct possibility table [] =
{
  C( 3.25724264705901305206e+01), /* @@IEEEFP - IEEE 754 */
  C( 3.53802595280598432000e+18), /* D__float - VAX */
  C( 5.32201830133125317057e-19), /* D.PDP-10 - PDP-10 - the dot is 0x13a */
  C( 1.77977764695171661377e+10), /* IBMHEXFP - s/390 format, ascii */
  C(-5.22995989424860458374e+10)  /* IBMHEXFP - s/390 format, EBCDIC */
};],
 [if   grep 'format:.@IEEEF.:tamrof' conftest.dmp >/dev/null 2>&1; then
    ac_cv_c_float_format='IEEE (big-endian)'
  elif grep 'format:.I@@PFE.:tamrof' conftest.dmp >/dev/null 2>&1; then
    ac_cv_c_float_format='IEEE (big-endian)'
  elif grep 'format:.FEEEI@.:tamrof' conftest.dmp >/dev/null 2>&1; then
    ac_cv_c_float_format='IEEE (little-endian)'
  elif grep 'format:.EFP@@I.:tamrof' conftest.dmp >/dev/null 2>&1; then
    ac_cv_c_float_format='IEEE (little-endian)'
  elif grep 'format:.__floa.:tamrof' conftest.dmp >/dev/null 2>&1; then
    ac_cv_c_float_format='VAX D-float'
  elif grep 'format:..PDP-1.:tamrof' conftest.dmp >/dev/null 2>&1; then
    ac_cv_c_float_format='PDP-10'
  elif grep 'format:.BMHEXF.:tamrof' conftest.dmp >/dev/null 2>&1; then
    ac_cv_c_float_format='IBM 370 hex'
  else
    AC_MSG_ERROR(Unknown floating point format)
  fi],
  [AC_MSG_ERROR(compile failed)])
])
# IEEE is the default format.  If the float endianness isn't the same
# as the integer endianness, we have to set FLOAT_WORDS_BIG_ENDIAN
# (which is a tristate: yes, no, default).  This is only an issue with
# IEEE; the other formats are only supported by a few machines each,
# all with the same endianness.
format=IEEE_FLOAT_FORMAT
fbigend=
case $ac_cv_c_float_format in
    'IEEE (big-endian)' )
	if test $ac_cv_c_bigendian = no; then
	    fbigend=1
	fi
	;;
    'IEEE (little-endian)' )
	if test $ac_cv_c_bigendian = yes; then
	    fbigend=0
	fi
	;;
    'VAX D-float' )
	format=VAX_FLOAT_FORMAT
	;;
    'PDP-10' )
	format=PDP10_FLOAT_FORMAT
	;;
    'IBM 370 hex' )
	format=IBM_FLOAT_FORMAT
	;;
esac
AC_DEFINE_UNQUOTED(HOST_FLOAT_FORMAT, $format,
  [Define to the floating point format of the host machine.])
if test -n "$fbigend"; then
	AC_DEFINE_UNQUOTED(HOST_FLOAT_WORDS_BIG_ENDIAN, $fbigend,
  [Define to 1 if the host machine stores floating point numbers in
   memory with the word containing the sign bit at the lowest address,
   or to 0 if it does it the other way around.

   This macro should not be defined if the ordering is the same as for
   multi-word integers.])
fi
])

dnl Select appropriate FPU source.
gcc_AC_C_FLOAT_FORMAT
AC_CHECK_HEADERS(ieee754.h ieeefp.h floatingpoint.h nan.h)

for fpe in $FPE_CORE_TEST_ORDER; do
  case $fpe in
  ieee)
    case $ac_cv_c_float_format in
    IEEE*)
      FPE_CORE="IEEE fpu core"
      DEFINES="$DEFINES -DFPU_IEEE"
      FPUSRCS="../uae_cpu/fpu/fpu_ieee.cpp"
      dnl Math functions not mandated by C99 standard
      AC_CHECK_FUNCS(isnanl isinfl)
      dnl Math functions required by C99 standard, but probably not
      dnl implemented everywhere. In that case, we fall back to the
      dnl regular variant for doubles.
      AC_CHECK_FUNCS(logl log10l expl powl fabsl sqrtl)
      AC_CHECK_FUNCS(sinl cosl tanl sinhl coshl tanhl)
      AC_CHECK_FUNCS(asinl acosl atanl asinhl acoshl atanhl)
      AC_CHECK_FUNCS(floorl ceill)
      break
      ;;
    esac
    ;;
  x86)
    if [[ ":$HAVE_GCC27:$HAVE_I386:$HAVE_GAS:" = ":yes:yes:yes:" ]]; then
      FPE_CORE="i387 fpu core"
      DEFINES="$DEFINES -DFPU_X86"
      FPUSRCS="../uae_cpu/fpu/fpu_x86.cpp"
      break
    fi
    ;;
  uae)
    FPE_CORE="uae fpu core"
    DEFINES="$DEFINES -DFPU_UAE"
    FPUSRCS="../uae_cpu/fpu/fpu_uae.cpp"
    break
    ;;
  *)
    AC_MSG_ERROR([Internal configure.in script error for $fpe fpu core])
    ;;
  esac
done
if [[ "x$FPE_CORE" = "x" ]]; then
  AC_MSG_ERROR([Sorry, no suitable FPU core found in $FPE_CORE_TEST_ORDER])
fi

dnl Check for certain math functions
AC_CHECK_FUNCS(atanh)
AC_CHECK_FUNCS(isnan isinf finite isnormal signbit)

dnl UAE CPU sources for all non-m68k-native architectures.
if [[ "x$WANT_NATIVE_M68K" = "xno" ]]; then
  CPUINCLUDES="-I../uae_cpu"
  CPUSRCS="../uae_cpu/basilisk_glue.cpp ../uae_cpu/memory.cpp ../uae_cpu/newcpu.cpp ../uae_cpu/readcpu.cpp $FPUSRCS cpustbl.cpp cpudefs.cpp $CPUSRCS $JITSRCS"
fi

dnl Or if we have -IPA (MIPSPro compilers)
if [[ "x$HAVE_IPA" = "xyes" ]]; then
  CFLAGS="`echo $CFLAGS | sed -e 's/-g//g'` -O3 -OPT:Olimit=0 -IPA"
  CXXFLAGS="`echo $CXXFLAGS | sed -e 's/-g//g'` -O3 -OPT:Olimit=0 -IPA"
  CXXFLAGS="-LANG:std $CXXFLAGS"
  LDFLAGS="$LDFLAGS -O3 -OPT:Olimit=0 -IPA"
fi

dnl Generate Makefile.
AC_SUBST(DEFINES)
AC_SUBST(SYSSRCS)
AC_SUBST(CPUINCLUDES)
AC_SUBST(CPUSRCS)
AC_SUBST(BLESS)
AC_SUBST(KEYCODES)
AC_CONFIG_FILES([Makefile])
AC_OUTPUT

dnl Print summary.
echo
echo Basilisk II configuration summary:
echo
echo Mac OS X GUI ........................... : $WANT_MACOSX_GUI
echo Mac OS X Sound ......................... : $WANT_MACOSX_SOUND
echo SDL support ............................ : $SDL_SUPPORT
echo SDL major-version ...................... : $WANT_SDL_VERSION_MAJOR
echo BINCUE support ......................... : $have_bincue
echo LIBVHD support ......................... : $have_libvhd
echo VDE support ............................ : $have_vdeplug
echo XFree86 DGA support .................... : $WANT_XF86_DGA
echo XFree86 VidMode support ................ : $WANT_XF86_VIDMODE
echo fbdev DGA support ...................... : $WANT_FBDEV_DGA
echo Enable video on SEGV signals ........... : $WANT_VOSF
echo ESD sound support ...................... : $WANT_ESD
echo GTK user interface ..................... : $WANT_GTK
echo mon debugger support ................... : $WANT_MON
echo Running m68k code natively ............. : $WANT_NATIVE_M68K
echo Use JIT compiler ....................... : $WANT_JIT
echo JIT debug mode ......................... : $WANT_JIT_DEBUG
echo Floating-Point emulation core .......... : $FPE_CORE
echo Assembly optimizations ................. : $ASM_OPTIMIZATIONS
echo Addressing mode ........................ : $ADDRESSING_MODE
echo Bad memory access recovery type ........ : $sigsegv_recovery
echo
echo "Configuration done. Now type \"make\" (or \"gmake\")."<|MERGE_RESOLUTION|>--- conflicted
+++ resolved
@@ -476,13 +476,6 @@
   AM_PATH_GTK(1.2.0, [
     GUI_CFLAGS="$GTK_CFLAGS"
     GUI_LIBS="$GTK_LIBS"
-<<<<<<< HEAD
-=======
-    dnl somehow, <gnome-i18n.h> would redefine gettext() to nothing if
-    dnl ENABLE_NLS is not set, thusly conflicting with C++ <string> which
-    dnl includes <libintl.h>
-    AM_GNU_GETTEXT([external])
->>>>>>> 69bf439f
     B2_PATH_GNOMEUI([
       AC_DEFINE(HAVE_GNOMEUI, 1, [Define if libgnomeui is available.])
       GUI_CFLAGS="$GUI_CFLAGS $GNOMEUI_CFLAGS"
@@ -734,6 +727,7 @@
 AC_CHECK_FRAMEWORK(Carbon, [#include <Carbon/Carbon.h>])
 AC_CHECK_FRAMEWORK(IOKit, [#include <IOKit/IOKitLib.h>])
 AC_CHECK_FRAMEWORK(CoreFoundation, [#include <CoreFoundation/CoreFoundation.h>])
+AC_CHECK_FRAMEWORK(Metal, [])
 
 dnl Select system-dependant source files.
 SERIALSRC=serial_unix.cpp
@@ -1422,11 +1416,6 @@
 fi
 AC_TRANSLATE_DEFINE(HAVE_LINKER_SCRIPT, "$ac_cv_linker_script_works",
   [Define if there is a linker script to relocate the executable above 0x70000000.])
-
-dnl override the addressing mode test order for Darwin
-if [[ "x$OS_TYPE" = "xdarwin" ]]; then
-    ADDRESSING_TEST_ORDER="banks"
-fi
 
 dnl Determine the addressing mode to use
 if [[ "x$WANT_NATIVE_M68K" = "xyes" ]]; then
