/*
 *  timer_unix.cpp - Time Manager emulation, Unix specific stuff
 *
 *  Basilisk II (C) 1997-2008 Christian Bauer
 *
 *  This program is free software; you can redistribute it and/or modify
 *  it under the terms of the GNU General Public License as published by
 *  the Free Software Foundation; either version 2 of the License, or
 *  (at your option) any later version.
 *
 *  This program is distributed in the hope that it will be useful,
 *  but WITHOUT ANY WARRANTY; without even the implied warranty of
 *  MERCHANTABILITY or FITNESS FOR A PARTICULAR PURPOSE.  See the
 *  GNU General Public License for more details.
 *
 *  You should have received a copy of the GNU General Public License
 *  along with this program; if not, write to the Free Software
 *  Foundation, Inc., 59 Temple Place, Suite 330, Boston, MA  02111-1307  USA
 */

#include "sysdeps.h"
#include "macos_util.h"
#include "timer.h"

#include <errno.h>

#define DEBUG 0
#include "debug.h"

// For NetBSD with broken pthreads headers
#ifndef CLOCK_REALTIME
#define CLOCK_REALTIME 0
#endif

#if defined(__MACH__)
#include <mach/mach.h>
#include <mach/clock.h>

static clock_serv_t host_clock;
static bool host_clock_inited = false;

static inline void mach_current_time(tm_time_t &t) {
	if(!host_clock_inited) {
		host_get_clock_service(mach_host_self(), SYSTEM_CLOCK, &host_clock);
		host_clock_inited = true;
	}
<<<<<<< HEAD
	
	clock_get_time(host_clock, (mach_timespec_t *)&t);
=======

	clock_get_time(host_clock, &t);
>>>>>>> 5bbdb4f8
}
#endif


/*
 *  Return microseconds since boot (64 bit)
 */

void Microseconds(uint32 &hi, uint32 &lo)
{
	D(bug("Microseconds\n"));
#if defined(__MACH__)
	tm_time_t t;
	mach_current_time(t);
	uint64 tl = (uint64)t.tv_sec * 1000000 + t.tv_nsec / 1000;
#elif defined(HAVE_CLOCK_GETTIME)
	struct timespec t;
	clock_gettime(CLOCK_REALTIME, &t);
	uint64 tl = (uint64)t.tv_sec * 1000000 + t.tv_nsec / 1000;
#else
	struct timeval t;
	gettimeofday(&t, NULL);
	uint64 tl = (uint64)t.tv_sec * 1000000 + t.tv_usec;
#endif
	hi = tl >> 32;
	lo = tl;
}


/*
 *  Return local date/time in Mac format (seconds since 1.1.1904)
 */

uint32 TimerDateTime(void)
{
	return TimeToMacTime(time(NULL));
}


/*
 *  Get current time
 */

void timer_current_time(tm_time_t &t)
{
#if defined(__MACH__)
	mach_current_time(t);
#elif defined(HAVE_CLOCK_GETTIME)
	clock_gettime(CLOCK_REALTIME, &t);
#else
	gettimeofday(&t, NULL);
#endif
}


/*
 *  Add times
 */

void timer_add_time(tm_time_t &res, tm_time_t a, tm_time_t b)
{
#if defined(HAVE_CLOCK_GETTIME) || defined(__MACH__)
	res.tv_sec = a.tv_sec + b.tv_sec;
	res.tv_nsec = a.tv_nsec + b.tv_nsec;
	if (res.tv_nsec >= 1000000000) {
		res.tv_sec++;
		res.tv_nsec -= 1000000000;
	}
#else
	res.tv_sec = a.tv_sec + b.tv_sec;
	res.tv_usec = a.tv_usec + b.tv_usec;
	if (res.tv_usec >= 1000000) {
		res.tv_sec++;
		res.tv_usec -= 1000000;
	}
#endif
}


/*
 *  Subtract times
 */

void timer_sub_time(tm_time_t &res, tm_time_t a, tm_time_t b)
{
#if defined(HAVE_CLOCK_GETTIME) || defined(__MACH__)
	res.tv_sec = a.tv_sec - b.tv_sec;
	res.tv_nsec = a.tv_nsec - b.tv_nsec;
	if (res.tv_nsec < 0) {
		res.tv_sec--;
		res.tv_nsec += 1000000000;
	}
#else
	res.tv_sec = a.tv_sec - b.tv_sec;
	res.tv_usec = a.tv_usec - b.tv_usec;
	if (res.tv_usec < 0) {
		res.tv_sec--;
		res.tv_usec += 1000000;
	}
#endif
}


/*
 *  Compare times (<0: a < b, =0: a = b, >0: a > b)
 */

int timer_cmp_time(tm_time_t a, tm_time_t b)
{
#if defined(HAVE_CLOCK_GETTIME) || defined(__MACH__)
	if (a.tv_sec == b.tv_sec)
		return a.tv_nsec - b.tv_nsec;
	else
		return a.tv_sec - b.tv_sec;
#else
	if (a.tv_sec == b.tv_sec)
		return a.tv_usec - b.tv_usec;
	else
		return a.tv_sec - b.tv_sec;
#endif
}


/*
 *  Convert Mac time value (>0: microseconds, <0: microseconds) to tm_time_t
 */

void timer_mac2host_time(tm_time_t &res, int32 mactime)
{
#if defined(HAVE_CLOCK_GETTIME) || defined(__MACH__)
	if (mactime > 0) {
		// Time in milliseconds
		res.tv_sec = mactime / 1000;
		res.tv_nsec = (mactime % 1000) * 1000000;
	} else {
		// Time in negative microseconds
		res.tv_sec = -mactime / 1000000;
		res.tv_nsec = (-mactime % 1000000) * 1000;
	}
#else
	if (mactime > 0) {
		// Time in milliseconds
		res.tv_sec = mactime / 1000;
		res.tv_usec = (mactime % 1000) * 1000;
	} else {
		// Time in negative microseconds
		res.tv_sec = -mactime / 1000000;
		res.tv_usec = -mactime % 1000000;
	}
#endif
}


/*
 *  Convert positive tm_time_t to Mac time value (>0: microseconds, <0: microseconds)
 *  A negative input value for hosttime results in a zero return value
 *  As long as the microseconds value fits in 32 bit, it must not be converted to milliseconds!
 */

int32 timer_host2mac_time(tm_time_t hosttime)
{
	if (hosttime.tv_sec < 0)
		return 0;
	else {
#if defined(HAVE_CLOCK_GETTIME) || defined(__MACH__)
		uint64 t = (uint64)hosttime.tv_sec * 1000000 + hosttime.tv_nsec / 1000;
#else
		uint64 t = (uint64)hosttime.tv_sec * 1000000 + hosttime.tv_usec;
#endif
		if (t > 0x7fffffff)
			return t / 1000;	// Time in milliseconds
		else
			return -t;			// Time in negative microseconds
	}
}


/*
 *  Get current value of microsecond timer
 */

uint64 GetTicks_usec(void)
{
#if defined(__MACH__)
	tm_time_t t;
	mach_current_time(t);
	return (uint64)t.tv_sec * 1000000 + t.tv_nsec / 1000;
#elif defined(HAVE_CLOCK_GETTIME)
	struct timespec t;
	clock_gettime(CLOCK_REALTIME, &t);
	return (uint64)t.tv_sec * 1000000 + t.tv_nsec / 1000;
#else
	struct timeval t;
	gettimeofday(&t, NULL);
	return (uint64)t.tv_sec * 1000000 + t.tv_usec;
#endif
}


/*
 *  Delay by specified number of microseconds (<1 second)
 *  (adapted from SDL_Delay() source; this function is designed to provide
 *  the highest accuracy possible)
 */

#if defined(linux)
// Linux select() changes its timeout parameter upon return to contain
// the remaining time. Most other unixen leave it unchanged or undefined.
#define SELECT_SETS_REMAINING
#elif defined(__FreeBSD__) || defined(__sun__) || (defined(__MACH__) && defined(__APPLE__))
#define USE_NANOSLEEP
#elif defined(HAVE_PTHREADS) && defined(sgi)
// SGI pthreads has a bug when using pthreads+signals+nanosleep,
// so instead of using nanosleep, wait on a CV which is never signalled.
#include <pthread.h>
#define USE_COND_TIMEDWAIT
#endif

void Delay_usec(uint32 usec)
{
	int was_error;

#if defined(USE_NANOSLEEP)
	struct timespec elapsed, tv;
#elif defined(USE_COND_TIMEDWAIT)
	// Use a local mutex and cv, so threads remain independent
	pthread_cond_t delay_cond = PTHREAD_COND_INITIALIZER;
	pthread_mutex_t delay_mutex = PTHREAD_MUTEX_INITIALIZER;
	struct timespec elapsed;
	uint64 future;
#else
	struct timeval tv;
#ifndef SELECT_SETS_REMAINING
	uint64 then, now, elapsed;
#endif
#endif

	// Set the timeout interval - Linux only needs to do this once
#if defined(SELECT_SETS_REMAINING)
    tv.tv_sec = 0;
    tv.tv_usec = usec;
#elif defined(USE_NANOSLEEP)
    elapsed.tv_sec = 0;
    elapsed.tv_nsec = usec * 1000;
#elif defined(USE_COND_TIMEDWAIT)
	future = GetTicks_usec() + usec;
	elapsed.tv_sec = future / 1000000;
	elapsed.tv_nsec = (future % 1000000) * 1000;
#else
    then = GetTicks_usec();
#endif

	do {
		errno = 0;
#if defined(USE_NANOSLEEP)
		tv.tv_sec = elapsed.tv_sec;
		tv.tv_nsec = elapsed.tv_nsec;
		was_error = nanosleep(&tv, &elapsed);
#elif defined(USE_COND_TIMEDWAIT)
		was_error = pthread_mutex_lock(&delay_mutex);
		was_error = pthread_cond_timedwait(&delay_cond, &delay_mutex, &elapsed);
		was_error = pthread_mutex_unlock(&delay_mutex);
#else
#ifndef SELECT_SETS_REMAINING
		// Calculate the time interval left (in case of interrupt)
		now = GetTicks_usec();
		elapsed = now - then;
		then = now;
		if (elapsed >= usec)
			break;
		usec -= elapsed;
		tv.tv_sec = 0;
		tv.tv_usec = usec;
#endif
		was_error = select(0, NULL, NULL, NULL, &tv);
#endif
	} while (was_error && (errno == EINTR));
}


/*
 *  Suspend emulator thread, virtual CPU in idle mode
 */

#ifdef HAVE_PTHREADS
#if defined(HAVE_PTHREAD_COND_INIT)
#define IDLE_USES_COND_WAIT 1
static pthread_mutex_t idle_lock = PTHREAD_MUTEX_INITIALIZER;
static pthread_cond_t idle_cond = PTHREAD_COND_INITIALIZER;
#elif defined(HAVE_SEM_INIT)
#define IDLE_USES_SEMAPHORE 1
#include <semaphore.h>
#ifdef HAVE_SPINLOCKS
static spinlock_t idle_lock = SPIN_LOCK_UNLOCKED;
#define LOCK_IDLE spin_lock(&idle_lock)
#define UNLOCK_IDLE spin_unlock(&idle_lock)
#else
static pthread_mutex_t idle_lock = PTHREAD_MUTEX_INITIALIZER;
#define LOCK_IDLE pthread_mutex_lock(&idle_lock)
#define UNLOCK_IDLE pthread_mutex_unlock(&idle_lock)
#endif
static sem_t idle_sem;
static int idle_sem_ok = -1;
#endif
#endif

void idle_wait(void)
{
#ifdef IDLE_USES_COND_WAIT
	pthread_mutex_lock(&idle_lock);
	pthread_cond_wait(&idle_cond, &idle_lock);
	pthread_mutex_unlock(&idle_lock);
#else
#ifdef IDLE_USES_SEMAPHORE
	LOCK_IDLE;
	if (idle_sem_ok < 0)
		idle_sem_ok = (sem_init(&idle_sem, 0, 0) == 0);
	if (idle_sem_ok > 0) {
		idle_sem_ok++;
		UNLOCK_IDLE;
		sem_wait(&idle_sem);
		return;
	}
	UNLOCK_IDLE;
#endif

	// Fallback: sleep 10 ms
	Delay_usec(10000);
#endif
}


/*
 *  Resume execution of emulator thread, events just arrived
 */

void idle_resume(void)
{
#ifdef IDLE_USES_COND_WAIT
	pthread_cond_signal(&idle_cond);
#else
#ifdef IDLE_USES_SEMAPHORE
	LOCK_IDLE;
	if (idle_sem_ok > 1) {
		idle_sem_ok--;
		UNLOCK_IDLE;
		sem_post(&idle_sem);
		return;
	}
	UNLOCK_IDLE;
#endif
#endif
}<|MERGE_RESOLUTION|>--- conflicted
+++ resolved
@@ -44,13 +44,8 @@
 		host_get_clock_service(mach_host_self(), SYSTEM_CLOCK, &host_clock);
 		host_clock_inited = true;
 	}
-<<<<<<< HEAD
 	
 	clock_get_time(host_clock, (mach_timespec_t *)&t);
-=======
-
-	clock_get_time(host_clock, &t);
->>>>>>> 5bbdb4f8
 }
 #endif
 
