--- conflicted
+++ resolved
@@ -872,21 +872,9 @@
 		SDL_UnlockAudio();
 #endif
 
-<<<<<<< HEAD
-		if (PreparePlayOrScanAudio(player)) {
-=======
 		if (cs->tracks[track].tcf != AUDIO) {
 			D(bug("CDPlay_bincue: not playing data track %d!\n", track));
-		} else if (player->audio_enabled) {
-			player->audiostatus = CDROM_AUDIO_PLAY;
-#ifdef OSX_CORE_AUDIO
-			D(bug("starting os x sound"));
-			player->soundoutput.setCallback(bincue_core_audio_callback);
-			// should be from current track !
-			player->soundoutput.start(16, 2, 44100);
-#endif
-			currently_playing = player;
->>>>>>> 2a859c32
+		} else if (PreparePlayOrScanAudio(player)) {
 			return true;
 		}
 
@@ -1114,14 +1102,10 @@
 				extern SDL_AudioSpec audio_spec;
 				uint8 converted[stream_len];
 				SDL_GetAudioStreamData(player->stream, converted, stream_len);
-<<<<<<< HEAD
 				float volume = (float)player->volume_mono/128;
 				// Apply 60% volume while scanning (ff/reverse)
 				if (player->scanning) volume *= 0.6;
 				SDL_MixAudio(stream, converted, audio_spec.format, stream_len, volume);
-=======
-				SDL_MixAudio(stream, converted, audio_spec.format, stream_len, (float)player->volume_mono/128);
->>>>>>> 2a859c32
 			}
 #else
 			if (buf)
